"use client";

import { useState, useEffect, useRef } from 'react';
import { ClinicalCase, Question } from '@/types';
import { MCQQuestion } from './MCQQuestion';
import { OpenQuestion } from './OpenQuestion';
import { QuestionNotes } from './QuestionNotes';
import { QuestionComments } from './QuestionComments';
import { Button } from '@/components/ui/button';
import { Card, CardContent, CardHeader } from '@/components/ui/card';
import { Progress } from '@/components/ui/progress';
import { Dialog, DialogContent, DialogHeader, DialogTitle, DialogTrigger } from '@/components/ui/dialog';
import { CheckCircle, Circle, AlertCircle, Eye, FileText, Pin, PinOff, EyeOff, Trash2, Pencil, StickyNote, ChevronRight, Flag, Keyboard, XCircle } from 'lucide-react';
import { ReportQuestionDialog } from './ReportQuestionDialog';
import { HighlightableCaseText } from './HighlightableCaseText';
import { RichTextDisplay } from '@/components/ui/rich-text-display';
import { ClinicalCaseEditDialog } from '@/components/questions/edit/ClinicalCaseEditDialog';
import { GroupedQrocEditDialog } from '@/components/questions/edit/GroupedQrocEditDialog';
import { GroupedMcqEditDialog } from '@/components/questions/edit/GroupedMcqEditDialog';
import { useAuth } from '@/contexts/AuthContext';
import { cn } from '@/lib/utils';
import { useTranslation } from 'react-i18next';

interface ClinicalCaseQuestionProps {
  clinicalCase: ClinicalCase;
  onSubmit: (caseNumber: number, answers: Record<string, any>, results: Record<string, boolean | 'partial'>) => void;
  onNext: () => void;
  lectureId: string;
  lectureTitle?: string;
  specialtyName?: string;
  // Distinguish visual label and admin edit behavior
  // 'clinical' for true clinical cases; 'multi_qcm' or 'multi_qroc' for grouped blocks
  displayMode?: 'clinical' | 'multi_qcm' | 'multi_qroc';
  isAnswered: boolean;
  answerResult?: boolean | 'partial';
  userAnswers?: Record<string, any>;
  answerResults?: Record<string, boolean | 'partial'>;
  onAnswerUpdate?: (questionId: string, answer: any, result?: boolean | 'partial') => void;
}

export function ClinicalCaseQuestion({
  clinicalCase,
  onSubmit,
  onNext,
  lectureId,
  lectureTitle,
  specialtyName,
  displayMode = 'clinical',
  isAnswered,
  answerResult,
  userAnswers = {},
  answerResults = {},
  onAnswerUpdate
}: ClinicalCaseQuestionProps) {
  const { user } = useAuth();
  const { t } = useTranslation();
  const [answers, setAnswers] = useState<Record<string, any>>(userAnswers);
  const [questionResults, setQuestionResults] = useState<Record<string, boolean | 'partial'>>(answerResults);
  const [isCaseComplete, setIsCaseComplete] = useState(isAnswered);
  const [showResults, setShowResults] = useState(isAnswered);
  const [showCaseDialog, setShowCaseDialog] = useState(false);
  const [groupPinned, setGroupPinned] = useState(false);
  const [groupHidden, setGroupHidden] = useState(false);
  const [isDeleting, setIsDeleting] = useState(false);
  const [isTogglingHidden, setIsTogglingHidden] = useState(false);
  const [showNotesArea, setShowNotesArea] = useState(false); // control notes/comments visibility
  const [notesHasContent, setNotesHasContent] = useState(false); // track if notes have content
  const [notesManuallyControlled, setNotesManuallyControlled] = useState(false); // track if user manually opened/closed notes
  // Auto-show notes when content is detected, but only if not manually controlled
  useEffect(() => {
    if (!notesManuallyControlled) {
      if (notesHasContent) {
        setShowNotesArea(true);
      } else {
        setShowNotesArea(false);
      }
    }
  }, [notesHasContent, notesManuallyControlled]);
  // Evaluation phase state (after submission)
  const [evaluationOrder, setEvaluationOrder] = useState<string[]>([]); // ordered list of open question ids needing evaluation
  const [evaluationIndex, setEvaluationIndex] = useState<number>(0); // current evaluation pointer
  const [evaluationComplete, setEvaluationComplete] = useState<boolean>(false);
  // Answering phase active question pointer (for keyboard shortcuts and blue frame)
  const [activeIndex, setActiveIndex] = useState<number>(0);
  // All questions are visible from the start; Enter navigates to next unanswered (like QROC)
  const [revealIndex, setRevealIndex] = useState<number>(clinicalCase.questions.length - 1);
  // Removed per-question submission; single global submit after all questions answered

  const [openCaseEdit, setOpenCaseEdit] = useState(false);
  const [openGroupQrocEdit, setOpenGroupQrocEdit] = useState(false);
  const [openGroupMcqEdit, setOpenGroupMcqEdit] = useState(false);
  const [isReportDialogOpen, setIsReportDialogOpen] = useState(false);
  const [reportTargetQuestion, setReportTargetQuestion] = useState<Question | null>(null);
  const questionRefs = useRef<Record<string, HTMLDivElement | null>>({});

  // Count only non-empty answers for progress (arrays with length, non-empty strings, or truthy values)
  const answeredQuestions = clinicalCase.questions.reduce((count, q) => {
    const a = answers[q.id];
    if (Array.isArray(a)) return count + (a.length > 0 ? 1 : 0);
    if (typeof a === 'string') return count + (a.trim().length > 0 ? 1 : 0);
    return count + (a !== undefined && a !== null ? 1 : 0);
  }, 0);
  const progress = (answeredQuestions / clinicalCase.totalQuestions) * 100;

  useEffect(() => {
    if (!isAnswered) {
      setAnswers({});
      setQuestionResults({});
      setIsCaseComplete(false);
      setShowResults(false);
      // Always show all questions (no progressive reveal)
      setRevealIndex(clinicalCase.questions.length - 1);
      // Reset active question to the first unanswered (or 0)
      const firstUnanswered = clinicalCase.questions.findIndex(q => userAnswers[q.id] === undefined);
      setActiveIndex(firstUnanswered !== -1 ? firstUnanswered : 0);
    }
  }, [clinicalCase.caseNumber, isAnswered, displayMode, clinicalCase.questions.length]);

  // Always reset scroll to top when a clinical case loads (avoid starting mid-page)
  useEffect(() => {
    if (typeof window !== 'undefined') {
      // Use rAF to run after layout for consistency
      requestAnimationFrame(() => {
        if (window.scrollY > 0) {
          window.scrollTo({ top: 0, behavior: 'auto' });
        }
      });
    }
  }, [clinicalCase.caseNumber]);

  // Removed progressive reveal focus effect; we focus first unanswered on mount instead

  useEffect(() => {
    const fetchPinned = async () => {
      try {
        if (!user?.id) return;
        const res = await fetch(`/api/pinned-questions?userId=${user.id}`);
        if (!res.ok) return;
        const data = await res.json();
        const pinnedSet = new Set(data.map((d: any) => d.questionId));
        const anyPinned = clinicalCase.questions.some(q => pinnedSet.has(q.id));
        setGroupPinned(anyPinned);
      } catch {}
    };
    fetchPinned();
    const allHidden = clinicalCase.questions.every(q => (q as any).hidden);
    setGroupHidden(allHidden);
  }, [clinicalCase.questions, user?.id]);

  const toggleGroupPin = async () => {
    if (!user?.id) return;
    try {
      for (const q of clinicalCase.questions) {
        if (!groupPinned) {
          await fetch('/api/pinned-questions', { method: 'POST', headers: { 'Content-Type': 'application/json' }, body: JSON.stringify({ userId: user.id, questionId: q.id }) });
        } else {
          await fetch(`/api/pinned-questions?userId=${user.id}&questionId=${q.id}`, { method: 'DELETE' });
        }
      }
      setGroupPinned(!groupPinned);
    } catch {}
  };

  const toggleGroupHidden = async () => {
    if (!(user?.role === 'admin' || user?.role === 'maintainer')) return;
    setIsTogglingHidden(true);
    try {
      for (const q of clinicalCase.questions) {
        await fetch(`/api/questions/${q.id}`, { method: 'PUT', headers: { 'Content-Type': 'application/json' }, credentials: 'include', body: JSON.stringify({ hidden: !groupHidden }) });
      }
      setGroupHidden(!groupHidden);
    } catch {}
    setIsTogglingHidden(false);
  };

  const handleDeleteGroup = async () => {
    if (!user?.role || user.role !== 'admin') return;
    if (!confirm('Supprimer tout le cas clinique (toutes les sous-questions) ?')) return;
    setIsDeleting(true);
    try {
      for (const q of clinicalCase.questions) {
        await fetch(`/api/questions/${q.id}`, { method: 'DELETE', credentials: 'include' });
      }
      window.location.reload();
    } catch {
      setIsDeleting(false);
    }
  };

  const scrollToNextQuestion = (currentQuestionId: string, updatedAnswers: Record<string, any>) => {
    const currentIndex = clinicalCase.questions.findIndex(q => q.id === currentQuestionId);
    for (let i = currentIndex + 1; i < clinicalCase.questions.length; i++) {
      const nextQuestion = clinicalCase.questions[i];
      if (updatedAnswers[nextQuestion.id] === undefined) {
        const element = questionRefs.current[nextQuestion.id];
        if (element) {
          element.scrollIntoView({ behavior: 'smooth', block: 'start', inline: 'nearest' });
          // Focus the first input in the next question after scrolling
          setTimeout(() => {
            const firstInput = element.querySelector('input[type="radio"], textarea') as HTMLElement;
            if (firstInput) {
              firstInput.focus();
            }
          }, 500);
        }
        break;
      }
    }
  };

  // Utility: focus first input of a question
  const focusFirstInput = (questionId: string) => {
    const element = questionRefs.current[questionId];
    if (!element) return;
    
    // Try multiple selectors to find the first input
    const selectors = [
      'input[type="radio"]:not(:disabled)',
      'textarea:not(:disabled)',
      'input:not(:disabled)',
      'button:not(:disabled)'
    ];
    
    for (const selector of selectors) {
      const firstInput = element.querySelector(selector) as HTMLElement;
      if (firstInput) {
        firstInput.focus();
        return;
      }
    }
  };

  // On mount (or case change) focus first unanswered question and set active index
  useEffect(() => {
    if (clinicalCase.questions.length > 0 && !showResults) {
      // Find first unanswered question
      const firstUnanswered = clinicalCase.questions.find(q => answers[q.id] === undefined);
      const targetId = firstUnanswered?.id || clinicalCase.questions[0].id;
      const targetIndex = firstUnanswered ? clinicalCase.questions.findIndex(q => q.id === firstUnanswered.id) : 0;
      setActiveIndex(targetIndex);
      
      // Scroll to first unanswered question and focus it
      setTimeout(() => {
        const element = questionRefs.current[targetId];
        if (element) {
          element.scrollIntoView({ behavior: 'smooth', block: 'start' });
          setTimeout(() => focusFirstInput(targetId), 100);
        }
      }, 100);
    }
  }, [clinicalCase.caseNumber, showResults]);

  const handleQuestionAnswer = (questionId: string, answer: any, result?: boolean | 'partial') => {
    const wasAnswered = answers[questionId] !== undefined;
    setAnswers(prev => {
      const next = { ...prev } as Record<string, any>;
      // If the answer is empty (cleared), remove the key so progress reflects it
      const isEmpty = (Array.isArray(answer) && answer.length === 0) || (typeof answer === 'string' && answer.trim().length === 0);
      if (isEmpty) {
        delete next[questionId];
      } else {
        next[questionId] = answer;
      }
      return next;
    });
    if (result !== undefined) {
      setQuestionResults(prev => ({ ...prev, [questionId]: result }));
    }
    
    // Propagate to parent for global progress/state (works for MCQ and open)
    if (onAnswerUpdate) {
      try { onAnswerUpdate(questionId, answer, result); } catch {}
    }
  };

  const handleCompleteCase = () => {
    setIsCaseComplete(true);
    setShowResults(true); // enter evaluation phase (results visible)
    // Build evaluation order (only open questions that require self assessment)
    const openIds = clinicalCase.questions
      .filter(q => (q.type as any) === 'clinic_croq')
      .map(q => q.id);
    setEvaluationOrder(openIds);
    setEvaluationIndex(0);
    setEvaluationComplete(openIds.length === 0); // if no open questions, evaluation instantly complete
    onSubmit(clinicalCase.caseNumber, answers, questionResults); // results will be updated as user evaluates
    // Always scroll to top after submit per request (then user can scroll down to evaluate)
    setTimeout(() => { window.scrollTo({ top: 0, behavior: 'smooth' }); }, 120);
  };
  // Allow resubmission: keep current answers, hide results, reset evaluation state and per-question results
  const handleResubmit = () => {
    setIsCaseComplete(false);
    setShowResults(false);
    setEvaluationOrder([]);
    setEvaluationIndex(0);
    setEvaluationComplete(false);
    // Clear previous results AND answers so restart is clean (no pre-picked options)
    setQuestionResults({});
    setAnswers({});
    // Scroll to first unanswered (or first question if all answered)
    setTimeout(() => {
      const firstUnanswered = clinicalCase.questions.find(q => answers[q.id] === undefined);
      const targetId = firstUnanswered?.id || clinicalCase.questions[0]?.id;
      if (targetId) {
        const el = questionRefs.current[targetId];
        el?.scrollIntoView({ behavior: 'smooth', block: 'start' });
        setTimeout(() => focusFirstInput(targetId), 150);
      }
    }, 50);
  };
  const handleShowResults = () => setShowResults(true);
  const handleSelfAssessmentUpdate = (questionId: string, result: boolean | 'partial') => {
    setQuestionResults(prev => ({ ...prev, [questionId]: result }));
    if (onAnswerUpdate) {
      const userAnswer = answers[questionId];
      onAnswerUpdate(questionId, userAnswer, result);
    }
    if (showResults && !evaluationComplete) {
      const currentId = evaluationOrder[evaluationIndex];
      if (currentId === questionId) {
        // Advance to next unanswered
        for (let i = evaluationIndex + 1; i < evaluationOrder.length; i++) {
          const id = evaluationOrder[i];
          if (id !== questionId && questionResults[id] === undefined) {
            setEvaluationIndex(i);
            return;
          }
        }
        // If none left after this update, mark complete
        const remaining = evaluationOrder.filter(id => id !== questionId && questionResults[id] === undefined);
        if (remaining.length === 0) setEvaluationComplete(true);
      }
    }
  };

  // Scroll to current evaluation question when evaluation index changes
  useEffect(() => {
    if (!showResults || evaluationComplete) return;
    const currentEvalId = evaluationOrder[evaluationIndex];
    if (!currentEvalId) return;
    const element = questionRefs.current[currentEvalId];
    if (element) {
      element.scrollIntoView({ behavior: 'smooth', block: 'start' });
      // Focus nothing specific to avoid accidental typing; user uses 1/2/3
    }
  }, [evaluationIndex, evaluationOrder, showResults, evaluationComplete]);

  // Keyboard navigation: Answer phase (Enter to advance), and after submission (Enter to go to next task)
  useEffect(() => {
    const handleKeyDown = (e: KeyboardEvent) => {
      // After submission, allow Enter to go to next task
      if (showResults && e.key === 'Enter' && !e.shiftKey) {
        // Don't trigger if focus is in an input, textarea, or contenteditable (e.g., notes)
        const target = e.target as HTMLElement;
        const isTextInput = target && (
          target.tagName === 'TEXTAREA' ||
          (target.tagName === 'INPUT' && (target as HTMLInputElement).type === 'text') ||
          target.isContentEditable
        );
        if (isTextInput) return;
        e.preventDefault();
        // Only trigger if at the end (all questions shown, not in evaluation phase)
        if (evaluationComplete || evaluationOrder.length === 0) {
          onNext();
        }

        return;
      }

      // Answering phase - controlled progression through questions
      if (!showResults && e.key === 'Enter' && !e.shiftKey) {
        // Don't hijack Enter from text inputs
        if (isTextInput || isEditable) return;
        e.preventDefault();
        // For multi QROC mode, all questions are visible, so just scroll between them
        if (displayMode === 'multi_qroc') {
          // Find the first unanswered question to scroll to
          const firstUnansweredIndex = clinicalCase.questions.findIndex(q => answers[q.id] === undefined);
          if (firstUnansweredIndex !== -1) {
            const targetQuestion = clinicalCase.questions[firstUnansweredIndex];
            const element = questionRefs.current[targetQuestion.id];
            if (element) {
              element.scrollIntoView({ behavior: 'smooth', block: 'start' });
              setTimeout(() => focusFirstInput(targetQuestion.id), 300);
            }
          } else {
            // All questions answered, submit
            handleCompleteCase();
          }
          return;
        }
        // For clinical cases, use progressive reveal logic
        // If no questions revealed yet, reveal and focus the first one
        if (revealIndex === -1) {
          setRevealIndex(0);
          return; // Focus will be handled by the useEffect
        }
        // Get current question at revealIndex
        const currentQuestion = clinicalCase.questions[revealIndex];
        const isCurrentAnswered = currentQuestion && answers[currentQuestion.id] !== undefined;
        // If current question is not answered, focus it (don't advance)
        if (!isCurrentAnswered) {
          const element = questionRefs.current[currentQuestion.id];
          if (element) {
            element.scrollIntoView({ behavior: 'smooth', block: 'start' });
            setTimeout(() => focusFirstInput(currentQuestion.id), 300);
          }
          return;
        }
        // If current question is answered and there are more questions, advance to next
        if (isCurrentAnswered && revealIndex < clinicalCase.questions.length - 1) {
          const nextIndex = revealIndex + 1;
          setRevealIndex(nextIndex);
          // Scroll to and focus the next question
          setTimeout(() => {
            const nextQuestion = clinicalCase.questions[nextIndex];
            if (nextQuestion) {
              const element = questionRefs.current[nextQuestion.id];
              if (element) {
                element.scrollIntoView({ behavior: 'smooth', block: 'start' });
                setTimeout(() => focusFirstInput(nextQuestion.id), 300);
              }
            }
          }, 100);
          return;
        }
        // If we're at the last question and it's answered, submit the case
        if (isCurrentAnswered && revealIndex === clinicalCase.questions.length - 1) {
          handleCompleteCase();
          setTimeout(() => { window.scrollTo({ top: 0, behavior: 'smooth' }); }, 120);
          return;
        }
      }
    };
    document.addEventListener('keydown', handleKeyDown);
    return () => document.removeEventListener('keydown', handleKeyDown);
  }, [answers, answeredQuestions, isCaseComplete, showResults, evaluationOrder, evaluationIndex, evaluationComplete, clinicalCase.questions, clinicalCase.totalQuestions, revealIndex, onNext]);

  const getQuestionStatus = (question: Question) => {
    if (answers[question.id] !== undefined) {
      if (showResults) {
        const result = questionResults[question.id];
        if (result === true) return 'correct';
        if (result === 'partial') return 'partial';
        if (result === false) return 'incorrect';
        return 'pending'; // awaiting evaluation
      }
      return 'answered';
    }
    return 'unanswered';
  };
  const renderQuestion = (question: Question, index: number) => {
    const isAnsweredQ = answers[question.id] !== undefined;
    const answerResultQ = questionResults[question.id];
    const userAnswerQ = answers[question.id];
  const isCurrentEvaluationTarget = showResults && !evaluationComplete && evaluationOrder[evaluationIndex] === question.id;
  const isActiveAnswerTarget = !showResults && index === activeIndex;
    const hasEvaluation = showResults && (question.type as any) === 'clinic_croq' && questionResults[question.id] !== undefined;
    
  // Progressive reveal removed; all questions visible from start
    
    const evaluationLabel = hasEvaluation
      ? questionResults[question.id] === true
        ? 'Correct'
        : questionResults[question.id] === 'partial'
          ? 'Partiel'
          : 'Incorrect'
      : undefined;
    const evaluationColor = hasEvaluation
      ? questionResults[question.id] === true
        ? 'bg-green-100 text-green-700 dark:bg-green-900/30 dark:text-green-300'
        : questionResults[question.id] === 'partial'
          ? 'bg-yellow-100 text-yellow-700 dark:bg-yellow-900/30 dark:text-yellow-300'
          : 'bg-red-100 text-red-700 dark:bg-red-900/30 dark:text-red-300'
      : 'bg-muted text-muted-foreground';
    // Check if this is a question that should use inline layout (compact design)
    const isInlineLayout = (question.type as any) === 'clinic_croq' || 
                          (displayMode === 'multi_qroc' && (question.type as any) === 'clinic_croq');
    
    return (
      <div
        key={question.id}
        ref={el => { questionRefs.current[question.id] = el; }}
        className={`${
          // Remove white container around open questions during results to avoid extra box
          (showResults && (question.type as any) === 'clinic_croq')
            ? 'transition-all duration-200 rounded-none border-0 p-0 bg-transparent shadow-none'
            : 'border rounded-xl p-3 bg-card shadow-sm transition-all duration-200'
        } ${(isCurrentEvaluationTarget || isActiveAnswerTarget) ? 'ring-2 ring-blue-500 shadow-md' : ''}`}
        data-question-id={question.id}
        tabIndex={0}
        onClick={() => {
          if (!showResults) {
            setActiveIndex(index);
            setTimeout(() => focusFirstInput(question.id), 50);
          }
        }}
      >
        {isInlineLayout ? (
          // Inline layout for compact questions: question number and question content on same line
          <div className="flex items-start gap-3 mb-1">
            <span
              className={
                'inline-flex items-center rounded-full px-3 py-1 text-xs font-semibold tracking-wide flex-shrink-0 ' +
                (!showResults
                  ? (isAnsweredQ ? 'bg-blue-100 text-blue-700 dark:bg-blue-900/30 dark:text-blue-300' : 
                     'bg-muted text-muted-foreground')
                  : isAnsweredQ
                    ? answerResultQ === true
                      ? 'bg-green-100 text-green-700 dark:bg-green-900/30 dark:text-green-300'
                      : answerResultQ === 'partial'
                        ? 'bg-yellow-100 text-yellow-700 dark:bg-yellow-900/30 dark:text-yellow-300'
                        : answerResultQ === false
                          ? 'bg-red-100 text-red-700 dark:bg-red-900/30 dark:text-red-300'
                          : 'bg-blue-100 text-blue-700 dark:bg-blue-900/30 dark:text-blue-300'
                    : 'bg-muted text-muted-foreground')
              }
            >
              {index + 1}
            </span>
            <div className="w-full">
              {/* Question text line with natural width and evaluation indicator */}
              <div className="flex items-start flex-wrap gap-2 mb-1">
                <div className="-mt-1 inline-block">
                  {/* Just render the question text here inline */}
                  {((question.type as any) === 'clinic_croq' || (displayMode === 'multi_qroc' && (question.type as any) === 'clinic_croq')) && (
                    <div className="inline-block">
                      <span className="text-base sm:text-lg font-medium text-gray-900 dark:text-gray-100 leading-relaxed">
                        {question.text}
                      </span>
                    </div>
                  )}
                </div>
                {/* Removed inline textual evaluation label for QROC after evaluation per request */}
                {showResults && ((question.type as any) === 'clinic_croq' || (displayMode === 'multi_qroc' && (question.type as any) === 'clinic_croq')) && isCurrentEvaluationTarget && !hasEvaluation && (
                  <div className="flex-shrink-0">
                    <span className="inline-flex items-center gap-1 px-2 py-0.5 rounded bg-blue-100 text-blue-700 dark:bg-blue-900/40 dark:text-blue-200 font-medium text-xs">
                      Évaluer
                    </span>
                  </div>
                )}
              </div>
              
              {/* Full-width components container */}
              <div className="w-full">
                {question.type === 'clinic_mcq' ? (
                  <MCQQuestion
                    question={question}
                    onSubmit={(answer, isCorrect) => handleQuestionAnswer(question.id, answer, isCorrect)}
                    onAnswerChange={(answer, isCorrect) => handleQuestionAnswer(question.id, answer, isCorrect)}
                    onNext={() => {}}
                    lectureId={lectureId}
                    lectureTitle={lectureTitle}
                    specialtyName={specialtyName}
                    isAnswered={showResults ? isAnsweredQ : false}
                    answerResult={showResults ? answerResultQ : undefined}
                    userAnswer={userAnswerQ as any}
                    hideImmediateResults={!showResults}
                    hideActions
                    hideNotes={!showResults}
                    hideComments={true}
                    highlightConfirm
                    hideMeta
                    suppressReminder={true}
                    enableOptionHighlighting={true}
                    disableKeyboardHandlers={false}
                    allowEnterSubmit={false}
                    isActive={index === activeIndex}
                  />
                ) : (
                  <OpenQuestion
                    question={{...question, text: ''}} // Empty text since we render it above
                    onSubmit={(answer, resultValue) => handleQuestionAnswer(question.id, answer, resultValue)}
                    onAnswerChange={(answer, hasAnswer) => {
                      handleQuestionAnswer(question.id, answer);
                    }}
                    onNext={() => {}}
                    lectureId={lectureId}
                    lectureTitle={lectureTitle}
                    specialtyName={specialtyName}
                    isAnswered={showResults ? isAnsweredQ : false}
                    answerResult={showResults ? answerResultQ : undefined}
                    userAnswer={userAnswerQ as any}
                    hideImmediateResults={!showResults}
                    showDeferredSelfAssessment={
                      showResults &&
                      (question.type as any) === 'clinic_croq' &&
                      !evaluationComplete &&
                      evaluationOrder[evaluationIndex] === question.id
                    }
                    disableIndividualSubmit={!showResults} 
                    onSelfAssessmentUpdate={handleSelfAssessmentUpdate}
                    hideNotes={true}
                    hideComments={true}
                    hideActions
                    highlightConfirm
                    hideMeta={true}
                    suppressReminder={true}
                    enableAnswerHighlighting={true}
                  />
                )}
              </div>
            </div>
            {isAnsweredQ && (
              <span className="inline-flex items-center flex-shrink-0">
                {showResults ? (
                  <>
                    {answerResultQ === true && <CheckCircle className="h-4 w-4 text-green-600" />}
                    {answerResultQ === 'partial' && <AlertCircle className="h-4 w-4 text-yellow-600" />}
                    {answerResultQ === false && <AlertCircle className="h-4 w-4 text-red-600" />}
                  </>
                ) : (
                  <Circle className="h-4 w-4 text-blue-600" />
                )}
              </span>
            )}
          </div>
        ) : (
          // Standard layout for MCQ questions: question number above, content below  
          <>
            <div className="flex items-center mb-2">
              <span
                className={
                  'inline-flex items-center rounded-full px-3 py-1 text-xs font-semibold tracking-wide ' +
                  (!showResults
                    ? (isAnsweredQ ? 'bg-blue-100 text-blue-700 dark:bg-blue-900/30 dark:text-blue-300' : 
                       'bg-muted text-muted-foreground')
                    : isAnsweredQ
                      ? answerResultQ === true
                        ? 'bg-green-100 text-green-700 dark:bg-green-900/30 dark:text-green-300'
                        : answerResultQ === 'partial'
                          ? 'bg-yellow-100 text-yellow-700 dark:bg-yellow-900/30 dark:text-yellow-300'
                          : answerResultQ === false
                            ? 'bg-red-100 text-red-700 dark:bg-red-900/30 dark:text-red-300'
                            : 'bg-blue-100 text-blue-700 dark:bg-blue-900/30 dark:text-blue-300'
                      : 'bg-muted text-muted-foreground')
                }
              >
                Question {index + 1}
              </span>
              {isAnsweredQ && (
                <span className="ml-auto inline-flex items-center">
                  {showResults ? (
                    <>
                      {answerResultQ === true && <CheckCircle className="h-4 w-4 text-green-600" />}
                      {answerResultQ === 'partial' && <AlertCircle className="h-4 w-4 text-yellow-600" />}
                      {answerResultQ === false && <AlertCircle className="h-4 w-4 text-red-600" />}
                    </>
                  ) : (
                    <Circle className="h-4 w-4 text-blue-600" />
                  )}
                </span>
              )}
            </div>
          </>
        )}
        {!isInlineLayout && (
          <>
            {question.type === 'clinic_mcq' ? (
              <MCQQuestion
                question={question}
                onSubmit={(answer, isCorrect) => handleQuestionAnswer(question.id, answer, isCorrect)}
                // Track answers live for group-level submission; no per-question Next
                onAnswerChange={(answer, isCorrect) => handleQuestionAnswer(question.id, answer, isCorrect)}
                onNext={() => {}}
                lectureId={lectureId}
                lectureTitle={lectureTitle}
                specialtyName={specialtyName}
                // Before group submit, keep UI in answering mode (no answered state)
                isAnswered={showResults ? isAnsweredQ : false}
                answerResult={showResults ? answerResultQ : undefined}
                userAnswer={userAnswerQ as any}
                // Hide immediate results until the whole group is submitted
                hideImmediateResults={!showResults}
                // Hide per-question actions; we submit once for all
                hideActions
                hideNotes={!showResults}
                hideComments={true} // Always hide individual question comments in clinical cases
                highlightConfirm
                hideMeta
                suppressReminder={true}
                enableOptionHighlighting={true}
                disableKeyboardHandlers={false}
                allowEnterSubmit={false}
                isActive={index === activeIndex}
              />
            ) : (
              <OpenQuestion
                question={question}
                onSubmit={(answer, resultValue) => handleQuestionAnswer(question.id, answer, resultValue)}
                onAnswerChange={(answer, hasAnswer) => {
                  // Record answer only (no provisional result). Evaluation happens later.
                  handleQuestionAnswer(question.id, answer);
                }}
                onNext={() => {}}
                lectureId={lectureId}
                lectureTitle={lectureTitle}
                specialtyName={specialtyName}
                isAnswered={showResults ? isAnsweredQ : false}
                answerResult={showResults ? answerResultQ : undefined}
                userAnswer={userAnswerQ as any}
                hideImmediateResults={!showResults}
                showDeferredSelfAssessment={
                  showResults &&
                  (question.type as any) === 'clinic_croq' &&
                  !evaluationComplete &&
                  evaluationOrder[evaluationIndex] === question.id
                }
                disableIndividualSubmit={!showResults} 
                onSelfAssessmentUpdate={handleSelfAssessmentUpdate}
                hideNotes={!showResults}
                hideComments={true} // Always hide individual question comments in clinical cases
                hideActions
                highlightConfirm
                hideMeta
                suppressReminder={true} // Hide "Rappel du cours" in clinical cases
                enableAnswerHighlighting={true} // Enable highlighting for user answers
              />
            )}
          </>
        )}
      </div>
    );
  };

  return (
    <div 
      className="space-y-2 w-full max-w-full" 
      data-clinical-case
    >
      <Card>
        <CardContent className="pt-6">
          {clinicalCase.caseText && (
            <div className="mb-4">
              <div className="text-lg sm:text-xl leading-relaxed whitespace-pre-wrap text-foreground font-medium">
                <HighlightableCaseText lectureId={lectureId} text={clinicalCase.caseText} className="break-words" />
              </div>
            </div>
          )}
          <div className="flex flex-wrap gap-2 mb-4">
            {clinicalCase.questions.map((question, index) => {
              const status = getQuestionStatus(question);
              return (
                <div key={question.id} className="flex items-center gap-1 px-2 py-1 rounded text-xs">
                  {status === 'correct' && <CheckCircle className="h-3 w-3 text-green-600" />}
                  {status === 'partial' && <AlertCircle className="h-3 w-3 text-yellow-600" />}
                  {status === 'incorrect' && <AlertCircle className="h-3 w-3 text-red-600" />}
                  {status === 'answered' && <Circle className="h-3 w-3 text-blue-600" />}
                  {status === 'unanswered' && <Circle className="h-3 w-3 text-muted-foreground" />}
                  <span className={status === 'unanswered' ? 'text-muted-foreground' : ''}>{index + 1}</span>
                </div>
              );
            })}
          </div>
          {/* Progressive reveal hint removed */}
        </CardContent>
      </Card>

      {(() => {
        const hasOpen = clinicalCase.questions.some(q => (q.type as any) === 'clinic_croq');
        return (
      <Card>
        <CardContent>
          <div className="space-y-6 mt-6">
            {(showResults
              ? clinicalCase.questions
              : clinicalCase.questions.slice(0, revealIndex === -1 ? 0 : revealIndex + 1)
            ).map((question, index) => {

              const isCurrentEval = showResults && !evaluationComplete && (question.type as any) === 'clinic_croq' && evaluationOrder[evaluationIndex] === question.id;
              return (
                <div key={question.id} className={cn(
                  'transition-all duration-300',
                  isCurrentEval ? 'ring-2 ring-blue-500 rounded-lg transition-shadow' : ''
                )}>
                  {renderQuestion(question, index)}
                  {/* Removed post-evaluation textual status (Correct/Partiel/Incorrect) for QROC */}
                </div>
              );
            })}
          </div>
            <div className="mt-8 space-y-4">
              {/* Bottom bar: MCQ or clinical, always rendered */}
              {(!hasOpen && showResults) ? (
                <div className="flex flex-col sm:flex-row sm:justify-between sm:items-center gap-3 pt-4">
                  <div className="flex items-center text-xs text-muted-foreground">
                    <Keyboard className="h-3.5 w-3.5 mr-1" />
                    <span>Entrée: Suivant</span>
                  </div>
                  <div className="flex flex-row gap-2 justify-end items-center sm:ml-auto w-full sm:w-auto">
                    <div className="flex items-center sm:mr-4">
                      {(() => {
                        // All MCQs must be correct for "Correcte!", any partial for "Partiellement correcte", else "Incorrecte"
                        const allCorrect = clinicalCase.questions.every(q => questionResults[q.id] === true);
                        const anyPartial = clinicalCase.questions.some(q => questionResults[q.id] === 'partial');
                        return allCorrect ? (
                          <div className="flex items-center text-green-600">
                            <CheckCircle className="h-5 w-5 mr-2" />
                            <span className="font-medium">Correcte!</span>
                          </div>
                        ) : anyPartial ? (
                          <div className="flex items-center text-yellow-600">
                            <AlertCircle className="h-5 w-5 mr-2" />
                            <span className="font-medium">Partiellement correcte</span>
                          </div>
                        ) : (
                          <div className="flex items-center text-red-600">
                            <XCircle className="h-5 w-5 mr-2" />
                            <span className="font-medium">Incorrecte</span>
                          </div>
                        );
                      })()}
                    </div>
<<<<<<< HEAD
                    <div className="flex flex-row gap-2 items-center">
                      <Button
                        variant="outline"
                        size="sm"
                        onClick={() => {
                          setShowNotesArea(p => !p);
                          setNotesManuallyControlled(true);
                          setTimeout(() => { document.getElementById(`clinical-case-notes-${clinicalCase.caseNumber}`)?.scrollIntoView({ behavior: 'smooth', block: 'start' }); }, 30);
                        }}
                        className={`flex items-center gap-1 ${showNotesArea ? 'bg-blue-100 dark:bg-blue-900/30' : ''}`}
                      >
                        <StickyNote className={`h-4 w-4 ${notesHasContent ? 'text-yellow-500' : ''}`} />
                        <span className="hidden sm:inline">{showNotesArea ? 'Fermer les notes' : 'Mes notes'}</span>
                      </Button>
                      <Button onClick={onNext} className="group">
                        <span className="hidden sm:inline">Question suivante</span>
                        <ChevronRight className="sm:ml-2 h-4 w-4 transition-transform group-hover:translate-x-1" />
                      </Button>
                    </div>
=======
                    {/* Mes notes button between result and next */}

                    <Button
                      variant="outline"
                      size="sm"
                      onClick={() => {
                        setShowNotesArea(p => !p);
                        setNotesManuallyControlled(true);
                        setTimeout(() => { document.getElementById(`clinical-case-notes-${clinicalCase.caseNumber}`)?.scrollIntoView({ behavior: 'smooth', block: 'start' }); }, 30);
                      }}
                      className={`flex items-center gap-1 ${showNotesArea ? 'bg-blue-100' : ''}`}
                    >
                      <StickyNote className={`h-4 w-4 ${notesHasContent ? 'text-yellow-500' : ''}`} />
                      <span className="hidden sm:inline">{showNotesArea ? 'Fermer les notes' : 'Mes notes'}</span>
                    </Button>
                    <Button onClick={onNext} className="group">
                      <span className="hidden sm:inline">Question suivante</span>
                      <ChevronRight className="sm:ml-2 h-4 w-4 transition-transform group-hover:translate-x-1" />
                    </Button>
>>>>>>> 1738573e
                  </div>
                </div>
              ) : (
                <div className="flex flex-col sm:flex-row sm:items-center sm:justify-between gap-3 flex-wrap">
                  {/* Progress / status */}
                  <div className="text-sm text-muted-foreground">
                    {!showResults && (
                      answeredQuestions === clinicalCase.totalQuestions
                        ? 'Toutes les réponses saisies — Soumettre pour valider'
                        : `${clinicalCase.totalQuestions - answeredQuestions} question(s) restante(s) — répondez puis Soumettre`
                    )}
                    {hasOpen && showResults && !evaluationComplete && `Phase d'évaluation: ${evaluationOrder.filter(id => questionResults[id] !== undefined).length}/${evaluationOrder.length} évaluées`}
                    {hasOpen && showResults && evaluationComplete && 'Évaluation terminée'}
                    {!hasOpen && showResults && 'Révision terminée'}
                  </div>
                  <div className="flex gap-2 flex-wrap justify-end items-center">
                    {/* Group submit: shown for any grouped block (MCQ or open) */}
                    {!showResults && (
                      <Button
                        onClick={handleCompleteCase}
                        size="sm"
                        disabled={answeredQuestions !== clinicalCase.totalQuestions || isCaseComplete}
                        className={`${revealIndex < clinicalCase.questions.length -1 ? 'hidden' : ''} font-semibold ${answeredQuestions === clinicalCase.totalQuestions && !isCaseComplete ? 'bg-blue-600 hover:bg-blue-700 text-white' : 'bg-blue-600/50 text-white cursor-not-allowed'}`}
                      >Soumettre</Button>
                    )}
                    {/* Resubmit button visible after submission (for both MCQ-only and open cases) */}
                    {isCaseComplete && showResults && (
                      <Button
                        variant="outline"
                        size="sm"
                        onClick={handleResubmit}
                        className="flex items-center gap-1"
                      >
                        Soumettre à nouveau
                      </Button>
                    )}
                    {/* Next button after submission: always for MCQ-only; for open, after evaluation complete */}
                    {isCaseComplete && showResults && (!hasOpen || evaluationComplete) && (
                      <Button onClick={onNext} size="sm" className="bg-blue-600 hover:bg-blue-700 text-white font-semibold">
                        Suivant
                        <ChevronRight className="h-4 w-4 ml-2" />
                      </Button>
                    )}
                    {/* Notes toggle: always after submission for all case types */}
                    {isCaseComplete && (
                      <Button
                        variant="outline"
                        size="sm"
                        onClick={() => {
                          setShowNotesArea(p => !p);
                          setTimeout(() => { document.getElementById(`clinical-case-notes-${clinicalCase.caseNumber}`)?.scrollIntoView({ behavior: 'smooth', block: 'start' }); }, 30);
                        }}
                        className={`flex items-center gap-1 ${showNotesArea ? 'bg-blue-100' : ''}`}
                      >
                        <StickyNote className="h-4 w-4" />
                        <span className="hidden sm:inline">{showNotesArea ? 'Fermer les notes' : 'Mes notes'}</span>
                      </Button>
                    )}
                  </div>
                </div>
              )}
              {/* Notes/comments area: always after bottom bar, for all case types */}
              {isCaseComplete && (
                <div id={`clinical-case-notes-${clinicalCase.caseNumber}`} className="space-y-6">
                  {/* Always render for content detection, but show/hide based on showNotesArea */}
                  <div className={showNotesArea ? '' : 'hidden'}>
                    <QuestionNotes 
                      questionId={clinicalCase.questions[0]?.id}
                      onHasContentChange={setNotesHasContent}
                      autoEdit={showNotesArea && !notesHasContent}
                    />
                  </div>
                  <QuestionComments questionId={displayMode === 'multi_qroc' ? `group-qroc-${clinicalCase.caseNumber}` : displayMode === 'multi_qcm' ? `group-qcm-${clinicalCase.caseNumber}` : `clinical-case-${clinicalCase.caseNumber}`} />
                </div>
              )}
            </div>
        </CardContent>
      </Card>
        );
      })()}

      <Dialog open={showCaseDialog} onOpenChange={setShowCaseDialog}>
        <DialogTrigger asChild>
          <Button variant="default" size="sm" className="fixed bottom-6 left-6 h-12 w-12 rounded-full shadow-lg hover:shadow-xl transition-all duration-200 z-50 bg-blue-600 hover:bg-blue-700" aria-label="Voir le texte du cas clinique">
            <FileText className="h-5 w-5" />
          </Button>
        </DialogTrigger>
        <DialogContent className="max-w-2xl max-h-[80vh] overflow-y-auto">
          <DialogHeader>
            <DialogTitle className="flex items-center gap-2">
              <FileText className="h-5 w-5" />
              {displayMode === 'multi_qcm'
                ? `Multi QCM ${clinicalCase.caseNumber}`
                : displayMode === 'multi_qroc'
                  ? `Multi QROC ${clinicalCase.caseNumber}`
                  : `Cas Clinique ${clinicalCase.caseNumber}`}
            </DialogTitle>
          </DialogHeader>
          <div className="mt-4 prose max-w-none text-sm leading-relaxed whitespace-pre-wrap text-foreground">
            <HighlightableCaseText lectureId={lectureId} text={clinicalCase.caseText} />
          </div>
        </DialogContent>
      </Dialog>
      {openCaseEdit && (
        <ClinicalCaseEditDialog
          caseNumber={clinicalCase.caseNumber}
          questions={clinicalCase.questions}
          isOpen={openCaseEdit}
          onOpenChange={setOpenCaseEdit}
          onSaved={() => { try { window.location.reload(); } catch {} }}
        />
      )}
      {openGroupQrocEdit && (
        <GroupedQrocEditDialog
          caseNumber={clinicalCase.caseNumber}
          questions={clinicalCase.questions}
          isOpen={openGroupQrocEdit}
          onOpenChange={setOpenGroupQrocEdit}
          onSaved={() => { try { window.location.reload(); } catch {} }}
        />
      )}
      {openGroupMcqEdit && (
        <GroupedMcqEditDialog
          caseNumber={clinicalCase.caseNumber}
          questions={clinicalCase.questions}
          isOpen={openGroupMcqEdit}
          onOpenChange={setOpenGroupMcqEdit}
          onSaved={() => { try { window.location.reload(); } catch {} }}
        />
      )}
      {reportTargetQuestion && (
        <ReportQuestionDialog
          question={reportTargetQuestion}
          lectureId={lectureId}
          isOpen={isReportDialogOpen}
          onOpenChange={(open) => setIsReportDialogOpen(open)}
        />
      )}
    </div>
  );
}<|MERGE_RESOLUTION|>--- conflicted
+++ resolved
@@ -811,7 +811,6 @@
                         );
                       })()}
                     </div>
-<<<<<<< HEAD
                     <div className="flex flex-row gap-2 items-center">
                       <Button
                         variant="outline"
@@ -831,27 +830,6 @@
                         <ChevronRight className="sm:ml-2 h-4 w-4 transition-transform group-hover:translate-x-1" />
                       </Button>
                     </div>
-=======
-                    {/* Mes notes button between result and next */}
-
-                    <Button
-                      variant="outline"
-                      size="sm"
-                      onClick={() => {
-                        setShowNotesArea(p => !p);
-                        setNotesManuallyControlled(true);
-                        setTimeout(() => { document.getElementById(`clinical-case-notes-${clinicalCase.caseNumber}`)?.scrollIntoView({ behavior: 'smooth', block: 'start' }); }, 30);
-                      }}
-                      className={`flex items-center gap-1 ${showNotesArea ? 'bg-blue-100' : ''}`}
-                    >
-                      <StickyNote className={`h-4 w-4 ${notesHasContent ? 'text-yellow-500' : ''}`} />
-                      <span className="hidden sm:inline">{showNotesArea ? 'Fermer les notes' : 'Mes notes'}</span>
-                    </Button>
-                    <Button onClick={onNext} className="group">
-                      <span className="hidden sm:inline">Question suivante</span>
-                      <ChevronRight className="sm:ml-2 h-4 w-4 transition-transform group-hover:translate-x-1" />
-                    </Button>
->>>>>>> 1738573e
                   </div>
                 </div>
               ) : (
