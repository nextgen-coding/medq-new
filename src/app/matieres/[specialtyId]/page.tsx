'use client'

import { useParams, useRouter } from 'next/navigation'
import { useState, useEffect } from 'react'
import { useSpecialty } from '@/hooks/use-specialty'
import { useAuth } from '@/contexts/AuthContext'
import { UniversalHeader } from '@/components/layout/UniversalHeader'
import { AppSidebar, AppSidebarProvider } from '@/components/layout/AppSidebar'
import { SidebarInset } from '@/components/ui/sidebar'
import { EditSpecialtyDialog } from '@/components/specialties/EditSpecialtyDialog'
import { AddLectureDialog } from '@/components/specialties/AddLectureDialog'
import { AddQuestionDialog } from '@/components/specialties/AddQuestionDialog'
import { ProtectedRoute } from '@/components/auth/ProtectedRoute'
import { Card, CardContent } from '@/components/ui/card'
import { Input } from '@/components/ui/input'
import { Badge } from '@/components/ui/badge'
import { Button } from '@/components/ui/button'
// import { Progress } from '@/components/ui/progress'
import { 
  Table,
  TableBody,
  TableCell,
  TableHead,
  TableHeader,
  TableRow,
} from '@/components/ui/table'
import { 
  Dialog,
  DialogContent,
  DialogHeader,
  DialogTitle,
} from '@/components/ui/dialog'
import {
  DropdownMenu,
  DropdownMenuContent,
  DropdownMenuItem,
  DropdownMenuTrigger,
} from "@/components/ui/dropdown-menu"
import {
  Select,
  SelectContent,
  SelectItem,
  SelectTrigger,
  SelectValue,
} from "@/components/ui/select"
import { 
  Search, 
  Filter, 
  ChevronDown, 
  ChevronRight, 
  Settings, 
  Plus, 
  Folder, 
  File,
  Trash,
  Edit,
  Play,
  ExternalLink,
  ArrowLeft,
  AlertTriangle,
  MessageCircle,
  ArrowUpDown
} from 'lucide-react'
import { useTranslation } from 'react-i18next'
import { toast } from '@/hooks/use-toast'
import { Checkbox } from '@/components/ui/checkbox'
import { LectureComments } from '@/components/lectures/LectureComments'

// Disable static generation to prevent SSR issues with useAuth
export const dynamic = 'force-dynamic'

export default function SpecialtyPageRoute() {
  const params = useParams()
  const router = useRouter()
  const { t } = useTranslation()
  const [isEditDialogOpen, setIsEditDialogOpen] = useState(false)
  const [searchQuery, setSearchQuery] = useState('')
  const [selectedFilter, setSelectedFilter] = useState('all')
  const [sortOption, setSortOption] = useState<'default' | 'name' | 'note' | 'lastAccessed'>('default')
  const [sortDirection, setSortDirection] = useState<'asc' | 'desc'>('asc')
  // const [selectedLecture, setSelectedLecture] = useState<any>(null)
  // const [commentsDialogOpen, setCommentsDialogOpen] = useState(false)
  // const [questionTypeDialogOpen, setQuestionTypeDialogOpen] = useState(false)
  const [expandedGroups, setExpandedGroups] = useState<Record<string, boolean>>({})

  // Per-lecture selected mode for the Start button
  type ModeKey = 'study' | 'revision' | 'pinned'
  const [selectedModes, setSelectedModes] = useState<Record<string, ModeKey>>({})

  // Group management state - DB backed
  type GroupInfo = { ids: string[]; coefficient: number }
  const [courseGroups, setCourseGroups] = useState<Record<string, GroupInfo>>({})
  const [isGroupManagementOpen, setIsGroupManagementOpen] = useState(false)
  const [newGroupName, setNewGroupName] = useState('')
  const [newGroupCoeff, setNewGroupCoeff] = useState<string>('1')
  const [editingGroup, setEditingGroup] = useState<string | null>(null)
  const [editingCoeff, setEditingCoeff] = useState<Record<string, string>>({})
  const [selectedCourseIds, setSelectedCourseIds] = useState<Record<string, boolean>>({})
  // Comments modal state
  const [commentsLectureId, setCommentsLectureId] = useState<string | null>(null)

  const { isAdmin, user } = useAuth()
  const specialtyId = params?.specialtyId as string

  const {
    specialty,
    lectures,
    isLoading,
  } = useSpecialty(specialtyId)

  if (!specialtyId) {
    return <div>Identifiant de matière introuvable</div>
  }

  // Load course groups from database
  useEffect(() => {
    const loadCourseGroups = async () => {
      if (!user?.id || !specialtyId) return
      try {
        const response = await fetch(`/api/course-groups?userId=${user.id}&specialtyId=${specialtyId}`)
        if (response.ok) {
          const groups = await response.json()
          const groupsMap: Record<string, GroupInfo> = {}
          groups.forEach((group: any) => {
            if (group.lectureGroups) {
              groupsMap[group.name] = {
                ids: group.lectureGroups.map((lg: any) => lg.lectureId),
                coefficient: typeof group.coefficient === 'number' ? group.coefficient : 1,
              }
            } else {
              groupsMap[group.name] = { ids: [], coefficient: typeof group.coefficient === 'number' ? group.coefficient : 1 }
            }
          })
          setCourseGroups(groupsMap)
          // Expand all groups initially
          const exp: Record<string, boolean> = {}
          Object.keys(groupsMap).forEach((gn) => { exp[gn] = true })
          setExpandedGroups(exp)
        }
      } catch (error) {
        console.error('Error loading course groups:', error)
      }
    }
    loadCourseGroups()
  }, [user?.id, specialtyId])

  // Create, delete, and assignment helpers
  const createGroup = async () => {
    if (!newGroupName.trim() || !user?.id || !specialtyId) return
    try {
      const response = await fetch('/api/course-groups', {
        method: 'POST',
        headers: { 'Content-Type': 'application/json' },
        body: JSON.stringify({ name: newGroupName.trim(), userId: user.id, specialtyId, coefficient: parseFloat(newGroupCoeff) || 1 }),
      })
      if (response.ok) {
        const name = newGroupName.trim()
        setCourseGroups(prev => ({ ...prev, [name]: { ids: [], coefficient: parseFloat(newGroupCoeff) || 1 } }))
        setExpandedGroups(prev => ({ ...prev, [name]: true }))
        setNewGroupName('')
        setNewGroupCoeff('1')
        toast({ title: 'Groupe créé', description: `Le groupe de cours "${name}" a été créé.` })
      }
    } catch (error) {
      console.error('Error creating group:', error)
      toast({ title: 'Erreur', description: 'Échec de la création du groupe', variant: 'destructive' })
    }
  }

  const deleteGroup = async (groupName: string) => {
    if (!user?.id || !specialtyId) return
    try {
      const groupsResponse = await fetch(`/api/course-groups?userId=${user.id}&specialtyId=${specialtyId}`)
      if (!groupsResponse.ok) return
      const groups = await groupsResponse.json()
      const groupToDelete = groups.find((g: any) => g.name === groupName)
      if (!groupToDelete) return

      const response = await fetch(`/api/course-groups/${groupToDelete.id}`, { method: 'DELETE' })
      if (response.ok) {
        setCourseGroups(prev => {
          const updated = { ...prev }
          delete updated[groupName]
          return updated
        })
        setExpandedGroups(prev => {
          const updated = { ...prev }
          delete updated[groupName]
          return updated
        })
        toast({ title: 'Groupe supprimé', description: `Le groupe de cours "${groupName}" a été supprimé.` })
      }
    } catch (error) {
      console.error('Error deleting group:', error)
      toast({ title: 'Erreur', description: 'Échec de la suppression du groupe', variant: 'destructive' })
    }
  }

  const moveCourseToGroup = async (courseId: string, newGroupName: string) => {
    if (!user?.id || !specialtyId) return
    try {
      // Remove from any group first
      await fetch('/api/lecture-groups', {
        method: 'DELETE',
        headers: { 'Content-Type': 'application/json' },
        body: JSON.stringify({ lectureId: courseId }),
      })

      if (newGroupName !== '__none__') {
        // Assign to selected group
        const groupsResponse = await fetch(`/api/course-groups?userId=${user.id}&specialtyId=${specialtyId}`)
        if (groupsResponse.ok) {
          const groups = await groupsResponse.json()
          const targetGroup = groups.find((g: any) => g.name === newGroupName)
          if (targetGroup) {
            await fetch('/api/lecture-groups', {
              method: 'POST',
              headers: { 'Content-Type': 'application/json' },
              body: JSON.stringify({ lectureId: courseId, courseGroupId: targetGroup.id }),
            })
          }
        }
      }

      // Update local
      setCourseGroups(prev => {
        const updated = { ...prev }
        Object.keys(updated).forEach(gn => { updated[gn] = { ...updated[gn], ids: updated[gn].ids.filter(id => id !== courseId) } })
        if (newGroupName !== '__none__') {
          if (!updated[newGroupName]) updated[newGroupName] = { ids: [], coefficient: 1 }
          updated[newGroupName] = { ...updated[newGroupName], ids: [...updated[newGroupName].ids, courseId] }
        }
        return updated
      })
      toast({ title: 'Cours mis à jour', description: newGroupName === '__none__' ? 'Cours retiré du groupe' : `Cours déplacé vers ${newGroupName}` })
    } catch (error) {
      console.error('Error moving course:', error)
      toast({ title: 'Erreur', description: 'Échec du déplacement du cours', variant: 'destructive' })
    }
  }

  const bulkAssignToGroup = async (targetGroupName: string) => {
    if (!user?.id || !specialtyId) return
    const ids = Object.entries(selectedCourseIds).filter(([, v]) => v).map(([id]) => id)
    if (ids.length === 0) return
    try {
      const groupsResponse = await fetch(`/api/course-groups?userId=${user.id}&specialtyId=${specialtyId}`)
      if (!groupsResponse.ok) return
      const groups = await groupsResponse.json()
      const targetGroup = groups.find((g: any) => g.name === targetGroupName)
      if (!targetGroup) return

      const res = await fetch('/api/lecture-groups', {
        method: 'POST',
        headers: { 'Content-Type': 'application/json' },
        body: JSON.stringify({ lectureIds: ids, courseGroupId: targetGroup.id }),
      })
      if (!res.ok) throw new Error('Failed bulk assign')

      setCourseGroups(prev => {
        const updated = { ...prev }
        Object.keys(updated).forEach(gn => { updated[gn] = { ...updated[gn], ids: updated[gn].ids.filter(id => !ids.includes(id)) } })
        if (!updated[targetGroupName]) updated[targetGroupName] = { ids: [], coefficient: 1 }
        updated[targetGroupName] = { ...updated[targetGroupName], ids: [...updated[targetGroupName].ids, ...ids] }
        return updated
      })
      setSelectedCourseIds({})
      toast({ title: 'Affectés', description: `${ids.length} cours affecté(s) à ${targetGroupName}` })
    } catch (e) {
      console.error(e)
      toast({ title: 'Erreur', description: 'Échec de l\'affectation en masse', variant: 'destructive' })
    }
  }

  const handleEdit = () => setIsEditDialogOpen(true)
  // const handleCommentsOpen = (lecture: any) => { setSelectedLecture(lecture); setCommentsDialogOpen(true) }
  // const handleQuestionTypeOpen = (lecture: any) => { setSelectedLecture(lecture); setQuestionTypeDialogOpen(true) }
  const handleSpecialtyUpdated = () => { window.location.reload() }

  if (isLoading) {
    return (
      <ProtectedRoute>
        <AppSidebarProvider>
          <AppSidebar />
          <SidebarInset className="flex flex-col min-h-0">
            <UniversalHeader title="Chargement..." hideSeparator />
            <div className="bg-gray-50 dark:bg-gray-900 p-4 lg:p-6 overflow-hidden">
              <div className="max-w-7xl mx-auto h-full flex flex-col gap-6">
                {/* HEADER CARD */}
                <div className="rounded-2xl border border-gray-200/60 dark:border-gray-800 bg-white/70 dark:bg-gray-800/60 backdrop-blur-sm p-5 lg:p-6 flex flex-col gap-6 animate-fade-in">
                  <div className="flex flex-col lg:flex-row lg:items-start gap-4">
                    <div className="flex-1 space-y-4">
                      <div className="h-7 w-48 sm:w-64 rounded-md bg-gray-200 dark:bg-gray-700 animate-pulse" />
                      <div className="grid grid-cols-1 xs:grid-cols-2 md:grid-cols-3 gap-4">
                        {[...Array(3)].map((_,i)=>(
                          <div key={i} className="h-16 rounded-xl bg-gray-200 dark:bg-gray-700 animate-pulse" />
                        ))}
                      </div>
                    </div>
                    <div className="h-8 w-24 rounded-lg bg-gray-200 dark:bg-gray-700 animate-pulse self-start" />
                  </div>
                  <div className="space-y-2">
                    <div className="flex justify-between text-xs text-gray-400 dark:text-gray-500">
                      <span>Progression globale</span>
                      <span className="h-3 w-8 rounded bg-gray-200 dark:bg-gray-700 animate-pulse" />
                    </div>
                    <div className="h-2 w-full rounded-full overflow-hidden bg-gray-200 dark:bg-gray-700 relative">
                      <div className="absolute inset-y-0 left-0 w-1/4 bg-gray-300 dark:bg-gray-600 animate-pulse" />
                    </div>
                  </div>
                </div>

                {/* GROUP MANAGEMENT BAR */}
                <div className="rounded-2xl border border-gray-200/60 dark:border-gray-800 bg-white/60 dark:bg-gray-800/50 backdrop-blur-sm px-4 sm:px-5 py-4 flex flex-col sm:flex-row sm:items-center gap-4 animate-pulse">
                  <div className="h-5 w-56 sm:w-72 bg-gray-200 dark:bg-gray-700 rounded" />
                  <div className="sm:ml-auto flex gap-3">
                    <div className="h-9 w-32 sm:w-40 bg-gray-200 dark:bg-gray-700 rounded" />
                  </div>
                </div>

                {/* SEARCH + FILTERS ROW */}
                <div className="flex flex-col md:flex-row gap-3 animate-pulse">
                  <div className="h-11 flex-1 min-w-[240px] rounded-xl bg-white/70 dark:bg-gray-800/60 border border-gray-200/60 dark:border-gray-800" />
                  <div className="flex gap-3 md:ml-auto">
                    <div className="h-11 w-28 sm:w-32 rounded-xl bg-white/70 dark:bg-gray-800/60 border border-gray-200/60 dark:border-gray-800" />
                    <div className="h-11 w-28 sm:w-32 rounded-xl bg-white/70 dark:bg-gray-800/60 border border-gray-200/60 dark:border-gray-800" />
                  </div>
                </div>

                {/* TABLE SKELETON */}
                <div className="flex-1 rounded-2xl border border-gray-200/60 dark:border-gray-800 bg-white/70 dark:bg-gray-800/60 backdrop-blur-sm flex flex-col overflow-hidden">
                  {/* Column headers */}
                  <div className="hidden md:grid grid-cols-12 gap-4 px-4 lg:px-6 py-3 border-b border-gray-200 dark:border-gray-700 text-xs font-medium text-gray-500 dark:text-gray-400">
                    <div className="col-span-4 h-4 bg-gray-200/70 dark:bg-gray-700/70 rounded" />
                    <div className="col-span-1 h-4 bg-gray-200/70 dark:bg-gray-700/70 rounded" />
                    <div className="col-span-1 h-4 bg-gray-200/70 dark:bg-gray-700/70 rounded" />
                    <div className="col-span-2 h-4 bg-gray-200/70 dark:bg-gray-700/70 rounded" />
                    <div className="col-span-2 h-4 bg-gray-200/70 dark:bg-gray-700/70 rounded" />
                    <div className="col-span-2 h-4 bg-gray-200/70 dark:bg-gray-700/70 rounded" />
                  </div>
                  <div className="flex-1 overflow-y-auto custom-scroll-thin divide-y divide-gray-100 dark:divide-gray-800">
                    {[...Array(12)].map((_, i) => (
                      <div key={i} className="grid grid-cols-12 items-center gap-3 sm:gap-4 px-4 lg:px-6 py-4 animate-pulse">
                        {/* Course / title */}
                        <div className="col-span-12 md:col-span-4 flex items-start gap-3">
                          <div className="w-4 h-4 rounded-full border-2 border-gray-300 dark:border-gray-600 mt-1" />
                          <div className="flex-1 space-y-2">
                            <div className="h-4 w-40 sm:w-48 bg-gray-200 dark:bg-gray-700 rounded" />
                            <div className="h-3 w-32 sm:w-40 bg-gray-100 dark:bg-gray-600 rounded" />
                          </div>
                        </div>
                        {/* Reports (hide on small) */}
                        <div className="hidden md:flex col-span-1 items-center gap-2">
                          <div className="w-4 h-4 bg-gray-200 dark:bg-gray-700 rounded" />
                          <div className="h-4 w-5 bg-gray-200 dark:bg-gray-700 rounded" />
                        </div>
                        {/* Note */}
                        <div className="hidden md:flex col-span-1">
                          <div className="h-6 w-12 rounded-full bg-gray-200 dark:bg-gray-700" />
                        </div>
                        {/* Progress */}
                        <div className="col-span-8 md:col-span-2 space-y-2">
                          <div className="h-4 w-10 bg-gray-200 dark:bg-gray-700 rounded" />
                          <div className="h-2 w-full rounded-full bg-gray-100 dark:bg-gray-600 overflow-hidden relative">
                            <div className="absolute inset-y-0 left-0 w-1/3 bg-gray-300 dark:bg-gray-500" />
                          </div>
                        </div>
                        {/* Comments */}
                        <div className="hidden md:flex col-span-2 items-center gap-3">
                          <div className="h-9 w-9 rounded-full bg-gray-200 dark:bg-gray-700" />
                          <div className="h-4 w-4 bg-gray-200 dark:bg-gray-700 rounded" />
                        </div>
                        {/* Action */}
                        <div className="col-span-4 md:col-span-2 flex items-center gap-2 sm:gap-3 justify-end">
                          <div className="h-8 w-20 sm:w-24 rounded-md bg-sky-200/50 dark:bg-sky-700/40" />
                          <div className="h-8 w-8 rounded-md bg-gray-200 dark:bg-gray-700" />
                        </div>
                      </div>
                    ))}
                  </div>
                </div>
              </div>
            </div>
          </SidebarInset>
        </AppSidebarProvider>
      </ProtectedRoute>
    )
  }

  if (!specialty) {
    return (
      <ProtectedRoute>
        <AppSidebarProvider>
          <AppSidebar />
          <SidebarInset className="flex flex-col min-h-0">
            <UniversalHeader title="Matière introuvable" />
            <div className="bg-gray-50 dark:bg-gray-900 p-8">
              <p>Matière introuvable</p>
            </div>
          </SidebarInset>
        </AppSidebarProvider>
      </ProtectedRoute>
    )
  }

  // Filter lectures based on search and filter
  const filteredLectures = lectures.filter(lecture => {
    const matchesSearch = lecture.title.toLowerCase().includes(searchQuery.toLowerCase())
    const matchesFilter = selectedFilter === 'all' || 
      (selectedFilter === 'completed' && lecture.progress?.percentage === 100) ||
      (selectedFilter === 'in-progress' && lecture.progress && lecture.progress.percentage > 0 && lecture.progress.percentage < 100) ||
      (selectedFilter === 'not-started' && (!lecture.progress || lecture.progress.percentage === 0))
    return matchesSearch && matchesFilter
  })

  // Apply sorting
  const sortedLectures = (() => {
    if (sortOption === 'default') return filteredLectures
    const arr = [...filteredLectures]
    switch (sortOption) {
      case 'name':
        arr.sort((a, b) => {
          const comp = a.title.localeCompare(b.title, 'fr', { sensitivity: 'base' })
          return sortDirection === 'asc' ? comp : -comp
        })
        break
      case 'note':
        arr.sort((a: any, b: any) => {
          const missingHigh = sortDirection === 'asc'
          const an = typeof a.culmonNote === 'number' ? a.culmonNote : (missingHigh ? Infinity : -Infinity)
          const bn = typeof b.culmonNote === 'number' ? b.culmonNote : (missingHigh ? Infinity : -Infinity)
          if (an !== bn) {
            const comp = an - bn // ascending base
            return sortDirection === 'asc' ? comp : -comp
          }
          const titleComp = a.title.localeCompare(b.title, 'fr', { sensitivity: 'base' })
          return sortDirection === 'asc' ? titleComp : -titleComp
        })
        break
      case 'lastAccessed':
        arr.sort((a: any, b: any) => {
          const ad = a.progress?.lastAccessed ? new Date(a.progress.lastAccessed).getTime() : 0
          const bd = b.progress?.lastAccessed ? new Date(b.progress.lastAccessed).getTime() : 0
          if (ad !== bd) {
            const comp = ad - bd // ascending base (oldest first)
            return sortDirection === 'asc' ? comp : -comp
          }
          const titleComp = a.title.localeCompare(b.title, 'fr', { sensitivity: 'base' })
          return sortDirection === 'asc' ? titleComp : -titleComp
        })
        break
    }
    return arr
  })()

  // Build groups -> lectures map from current data
  const groupedLectures = Object.keys(courseGroups).reduce((acc, groupName) => {
    const ids = courseGroups[groupName].ids
    const list = sortedLectures.filter(l => ids.includes(l.id))
    if (list.length > 0) acc[groupName] = list
    return acc
  }, {} as Record<string, typeof lectures>)

  // Ungrouped are those not in any group
  const assignedLectureIds = Object.values(courseGroups).flatMap(g => g.ids)
  const ungroupedLectures = sortedLectures.filter(l => !assignedLectureIds.includes(l.id))

  const getCourseGroup = (courseId: string): string => {
    for (const [gn, info] of Object.entries(courseGroups)) {
      if (info.ids.includes(courseId)) return gn
    }
    return '__none__'
  }

  // Header tri-color progress values
  const headerTotalQuestions = specialty.progress?.totalQuestions || 1
  const headerCorrect = specialty.progress?.correctQuestions || 0
  const headerIncorrect = specialty.progress?.incorrectQuestions || 0
  const headerPartial = specialty.progress?.partialQuestions || 0
  const headerCorrectPercent = (headerCorrect / headerTotalQuestions) * 100
  const headerPartialPercent = (headerPartial / headerTotalQuestions) * 100
  const headerIncorrectPercent = (headerIncorrect / headerTotalQuestions) * 100

  // Per-lecture mode helpers
  const getLectureMode = (lectureId: string): ModeKey => selectedModes[lectureId] || 'study'
  const getModeLabel = (mode: ModeKey) => mode === 'study' ? 'Étude' : mode === 'revision' ? 'Révision' : 'Épinglé'
  const getModePath = (mode: ModeKey) => mode === 'study' ? '' : mode === 'revision' ? '/revision' : '/pinned-test'
  const setLectureMode = (lectureId: string, mode: ModeKey) => setSelectedModes(prev => ({ ...prev, [lectureId]: mode }))
  const goToLectureMode = (lectureId: string) => {
    const mode = getLectureMode(lectureId)
    router.push(`/matieres/${specialtyId}/cours/${lectureId}${getModePath(mode)}`)
  }

  return (
    <ProtectedRoute>
      <AppSidebarProvider>
        <AppSidebar />
  <SidebarInset className="flex flex-col min-h-screen overflow-x-hidden">
          <UniversalHeader title={specialty.name} />

          <div className="bg-gray-50 dark:bg-gray-900 p-4 sm:p-6 lg:p-8 min-w-0 overflow-x-hidden flex-1">
            <div className="max-w-7xl mx-auto space-y-6 min-w-0">
              {/* Breadcrumb */}
              <div className="flex items-center gap-4 min-w-0">
                <div className="flex items-center gap-2 text-sm text-gray-600 dark:text-gray-400 min-w-0 flex-1">
                  <Button
                    variant="ghost"
                    size="sm"
                    onClick={() => router.push('/matieres')}
                    className="flex items-center gap-1 px-2 py-1 h-auto hover:bg-gray-100 dark:hover:bg-gray-700 flex-shrink-0"
                  >
                    <ArrowLeft className="h-3 w-3" />
                    Matières
                  </Button>
                  <span className="flex-shrink-0">/</span>
                  <span className="text-gray-900 dark:text-gray-100 font-medium truncate">{specialty.name}</span>
                </div>
                {isAdmin && (
                  <Button 
                    variant="outline" 
                    size="sm" 
                    onClick={handleEdit} 
                    className="flex items-center gap-2 bg-gray-100 dark:bg-gray-800 border-gray-200 dark:border-gray-700 text-gray-600 dark:text-white hover:bg-gray-200 dark:hover:bg-gray-700 hover:text-gray-700 dark:hover:text-gray-100 transition-colors flex-shrink-0"
                  >
                    <Edit className="w-4 h-4" />
                    Modifier
                  </Button>
                )}
              </div>

              {/* Overview */}
              <Card className="bg-white dark:bg-gray-800 shadow-sm min-w-0">
                <CardContent className="p-6 min-w-0">
                  <div className="mb-4 min-w-0">
                    <div className="flex-1 min-w-0">
                      {specialty.description && (
                        <p className="text-gray-600 dark:text-gray-400 mb-4 min-w-0">{specialty.description}</p>
                      )}

                      <div className="grid grid-cols-1 sm:grid-cols-2 lg:grid-cols-3 gap-4 min-w-0">
                        <div className="bg-blue-50 dark:bg-blue-900/20 rounded-lg p-4 min-w-0">
                          <div className="text-2xl font-bold text-blue-700 dark:text-blue-300">{specialty.progress?.totalLectures || 0}</div>
                          <div className="text-sm text-blue-600 dark:text-blue-400">Cours totaux</div>
                        </div>
                        <div className="bg-green-50 dark:bg-green-900/20 rounded-lg p-4 min-w-0">
                          <div className="text-2xl font-bold text-green-700 dark:text-green-300">{specialty.progress?.completedLectures || 0}</div>
                          <div className="text-sm text-green-600 dark:text-green-400">Terminés</div>
                        </div>
                        <div className="bg-medblue-50 dark:bg-medblue-900/20 rounded-lg p-4 min-w-0">
                          <div className="text-2xl font-bold text-medblue-700 dark:text-medblue-300">{Math.round(specialty.progress?.questionProgress || 0)}%</div>
                          <div className="text-sm text-medblue-600 dark:text-medblue-400">Progression</div>
                        </div>
                      </div>
                    </div>
                  </div>
                  <div className="space-y-2">
                    <div className="flex justify-between text-sm">
                      <span className="text-gray-600 dark:text-gray-400">Progression globale</span>
                      <span className="font-semibold text-blue-600 dark:text-blue-400">{Math.round(specialty.progress?.questionProgress || 0)}%</span>
                    </div>
                    <div className="relative h-2 w-full overflow-hidden rounded-full bg-gray-200">
                      <div className="absolute h-full bg-green-500" style={{ width: `${headerCorrectPercent}%` }} />
                      <div className="absolute h-full bg-orange-500" style={{ left: `${headerCorrectPercent}%`, width: `${headerPartialPercent}%` }} />
                      <div className="absolute h-full bg-red-500" style={{ left: `${headerCorrectPercent + headerPartialPercent}%`, width: `${headerIncorrectPercent}%` }} />
                    </div>
                  </div>
                </CardContent>
              </Card>

              {/* Group Management */}
              {isAdmin && (
                <Card className="bg-white dark:bg-gray-800 shadow-sm min-w-0">
                  <CardContent className="p-4 min-w-0">
                    <div className="flex items-center justify-between mb-4 min-w-0">
                      <h3 className="text-lg font-semibold text-gray-900 dark:text-gray-100 truncate">Gestion des groupes de cours</h3>
                      <Button onClick={() => setIsGroupManagementOpen(!isGroupManagementOpen)} variant="outline" size="sm" className="bg-gray-100 dark:bg-gray-800 border-gray-200 dark:border-gray-700 text-gray-600 dark:text-white hover:bg-gray-200 dark:hover:bg-gray-700 hover:text-gray-700 dark:hover:text-gray-100 transition-colors flex-shrink-0">
                        <Settings className="w-4 h-4 mr-2" />
                        {isGroupManagementOpen ? 'Masquer' : 'Gérer les groupes'}
                      </Button>
                    </div>

                    {isGroupManagementOpen && (
                      <div className="space-y-4">
                        <div className="flex gap-2 min-w-0">
                          <Input placeholder="Nom du nouveau groupe..." value={newGroupName} onChange={(e) => setNewGroupName(e.target.value)} className="flex-1 min-w-0" />
                          <Button onClick={createGroup} disabled={!newGroupName.trim()} className="bg-gray-100 dark:bg-gray-800 border-gray-200 dark:border-gray-700 text-gray-600 dark:text-white hover:bg-gray-200 dark:hover:bg-gray-700 hover:text-gray-700 dark:hover:text-gray-100 transition-colors disabled:opacity-50 disabled:cursor-not-allowed flex-shrink-0">
                            <Plus className="w-4 h-4 mr-2" />
                            Créer un groupe
                          </Button>
                        </div>
                        <div className="grid grid-cols-1 sm:grid-cols-2 lg:grid-cols-3 gap-3 min-w-0">
                          {Object.keys(courseGroups).map((groupName) => (
                            <div key={groupName} className="p-3 bg-gray-50 dark:bg-gray-700 rounded-lg space-y-2">
                              <div className="flex items-center justify-between">
                                <div className="flex items-center gap-2">
                                  <Folder className="w-4 h-4 text-blue-600" />
                                  <span className="font-medium">{groupName}</span>
                                  <Badge variant="secondary" className="text-xs">{courseGroups[groupName].ids.length}</Badge>
                                  <Badge variant="outline" className="text-xs">Coeff: {courseGroups[groupName].coefficient}</Badge>
                                </div>
                                <Button variant="ghost" size="sm" onClick={() => deleteGroup(groupName)} className="h-8 w-8 p-0 text-red-600 hover:bg-red-50">
                                  <Trash className="w-3 h-3" />
                                </Button>
                              </div>
                              <div className="flex items-center gap-2">
                                <Input
                                  className="h-8 w-24"
                                  type="number"
                                  step="0.1"
                                  value={editingCoeff[groupName] ?? String(courseGroups[groupName].coefficient)}
                                  onChange={(e)=> setEditingCoeff(prev=> ({...prev, [groupName]: e.target.value}))}
                                />
                                <Button
                                  size="sm"
                                  variant="outline"
                                  onClick={async ()=>{
                                    const coeff = parseFloat(editingCoeff[groupName] ?? String(courseGroups[groupName].coefficient))
                                    if (isNaN(coeff)) return
                                    try {
                                      // find group id
                                      const groupsResponse = await fetch(`/api/course-groups?userId=${user?.id}&specialtyId=${specialtyId}`)
                                      const groups = groupsResponse.ok? await groupsResponse.json(): []
                                      const target = groups.find((g:any)=> g.name===groupName)
                                      if (!target) return
                                      const r = await fetch(`/api/course-groups/${target.id}`, { method: 'PUT', headers: { 'Content-Type':'application/json' }, body: JSON.stringify({ coefficient: coeff }) })
                                      if (r.ok){
                                        setCourseGroups(prev=> ({...prev, [groupName]: { ...prev[groupName], coefficient: coeff }}))
                                        toast({ title: 'Coefficient mis à jour', description: `${groupName}: ${coeff}` })
                                      } else {
                                        toast({ title: 'Erreur', description: 'Échec de mise à jour du coefficient', variant: 'destructive' })
                                      }
                                    } catch(e){ console.error(e) }
                                  }}
                                >Enregistrer</Button>
                              </div>
                            </div>
                          ))}
                        </div>
                        <div className="flex items-center gap-2 mt-3">
                          <span className="text-xs text-muted-foreground">Coeff. par défaut du nouveau groupe</span>
                          <Input className="h-8 w-24" type="number" step="0.1" value={newGroupCoeff} onChange={(e)=> setNewGroupCoeff(e.target.value)} />
                        </div>
                      </div>
                    )}
                  </CardContent>
                </Card>
              )}

              {/* Search and Filter */}
              <div className="flex flex-col sm:flex-row gap-4 items-start sm:items-center min-w-0">
                <div className="relative flex-1 w-full min-w-0">
                  <Search className="absolute left-3 top-1/2 -translate-y-1/2 text-gray-400 h-4 w-4 flex-shrink-0" />
                  <Input placeholder="Rechercher des cours..." value={searchQuery} onChange={(e) => setSearchQuery(e.target.value)} className="pl-10 bg-white dark:bg-gray-800 min-w-0" />
                </div>
                <div className="flex gap-2 w-full sm:w-auto min-w-0">
                  <DropdownMenu>
                    <DropdownMenuTrigger asChild>
                      <Button variant="outline" className="flex items-center gap-2 bg-gray-100 dark:bg-gray-800 border-gray-200 dark:border-gray-700 text-gray-600 dark:text-white hover:bg-gray-200 dark:hover:bg-gray-700 hover:text-gray-700 dark:hover:text-gray-100 transition-colors flex-1 sm:flex-none min-w-0">
                        <Filter className="w-4 h-4 flex-shrink-0" />
                        <span className="truncate">Filtrer</span>
                      </Button>
                    </DropdownMenuTrigger>
                    <DropdownMenuContent align="end">
                      <DropdownMenuItem onClick={() => setSelectedFilter('all')}>Tous les cours</DropdownMenuItem>
                      <DropdownMenuItem onClick={() => setSelectedFilter('completed')}>Terminés</DropdownMenuItem>
                      <DropdownMenuItem onClick={() => setSelectedFilter('in-progress')}>En cours</DropdownMenuItem>
                      <DropdownMenuItem onClick={() => setSelectedFilter('not-started')}>Non commencés</DropdownMenuItem>
                    </DropdownMenuContent>
                  </DropdownMenu>
                  <DropdownMenu>
                    <DropdownMenuTrigger asChild>
                      <Button variant="outline" className="flex items-center gap-2 bg-gray-100 dark:bg-gray-800 border-gray-200 dark:border-gray-700 text-gray-600 dark:text-white hover:bg-gray-200 dark:hover:bg-gray-700 hover:text-gray-700 dark:hover:text-gray-100 transition-colors flex-1 sm:flex-none min-w-0">
                        <ArrowUpDown className="w-4 h-4 flex-shrink-0" />
                        <span className="truncate">
                          {(() => {
                            if (sortOption === 'default') return 'Trier';
                            const dirArrow = sortDirection === 'asc' ? '↑' : '↓';
                            if (sortOption === 'name') return `Nom ${dirArrow}`;
                            if (sortOption === 'note') return `Note ${dirArrow}`;
                            if (sortOption === 'lastAccessed') return `Accès ${dirArrow}`;
                            return 'Trier';
                          })()}
                        </span>
                      </Button>
                    </DropdownMenuTrigger>
                    <DropdownMenuContent align="end" className="w-48">
                      <DropdownMenuItem onClick={() => { setSortOption('default'); setSortDirection('asc'); }}>Par défaut</DropdownMenuItem>
                      <div className="px-2 py-1 text-xs text-gray-500">Nom</div>
                      <DropdownMenuItem onClick={() => { setSortOption('name'); setSortDirection('asc'); }}>Nom A→Z</DropdownMenuItem>
                      <DropdownMenuItem onClick={() => { setSortOption('name'); setSortDirection('desc'); }}>Nom Z→A</DropdownMenuItem>
                      <div className="px-2 pt-2 pb-1 text-xs text-gray-500">Note /20</div>
                      <DropdownMenuItem onClick={() => { setSortOption('note'); setSortDirection('desc'); }}>Note haute→basse</DropdownMenuItem>
                      <DropdownMenuItem onClick={() => { setSortOption('note'); setSortDirection('asc'); }}>Note basse→haute</DropdownMenuItem>
                      <div className="px-2 pt-2 pb-1 text-xs text-gray-500">Dernier accès</div>
                      <DropdownMenuItem onClick={() => { setSortOption('lastAccessed'); setSortDirection('desc'); }}>Plus récent</DropdownMenuItem>
                      <DropdownMenuItem onClick={() => { setSortOption('lastAccessed'); setSortDirection('asc'); }}>Plus ancien</DropdownMenuItem>
                    </DropdownMenuContent>
                  </DropdownMenu>
                </div>
              </div>

              {/* Lectures table */}
              <Card className="bg-white dark:bg-gray-800 shadow-sm min-w-0">
                <CardContent className="p-0 min-w-0">
                  <div className="overflow-x-auto w-full min-w-0 -mx-2 px-2 sm:mx-0 sm:px-0">
                    <Table className="min-w-full w-full">
                      <TableHeader>
                        <TableRow>
                            {isAdmin && (
                              <TableHead className="w-8">{/* always show select on desktop */}
                                <Checkbox
                                  aria-label="Tout sélectionner"
                                  checked={(() => {
                                    const ids = [...ungroupedLectures, ...Object.values(groupedLectures).flat()].map(l => l.id)
                                    return ids.length > 0 && ids.every(id => selectedCourseIds[id])
                                  })()}
                                  onCheckedChange={(checked) => {
                                    const allIds = [...ungroupedLectures, ...Object.values(groupedLectures).flat()].map(l => l.id)
                                    const next: Record<string, boolean> = { ...selectedCourseIds }
                                    allIds.forEach(id => { next[id] = !!checked })
                                    setSelectedCourseIds(next)
                                  }}
                                />
                              </TableHead>
                            )}
                            <TableHead className="min-w-0">Cours</TableHead>
                            {isAdmin && <TableHead className="hidden lg:table-cell min-w-0">Rapports</TableHead>}
                            <TableHead className="hidden md:table-cell min-w-0">Note /20</TableHead>
                            <TableHead className="min-w-0 w-20 sm:w-24 md:w-32 lg:w-40">Progression</TableHead>
                            <TableHead className="hidden xl:table-cell min-w-0">Commentaires</TableHead>
                            <TableHead className="min-w-0 w-16 sm:w-20 md:w-24">Action</TableHead>
                        </TableRow>
                      </TableHeader>
                    <TableBody>
                      {isAdmin && Object.values(selectedCourseIds).some(v => v) && (
                        <TableRow className="bg-blue-50/40 dark:bg-blue-900/10">
                          <TableCell colSpan={isAdmin ? 6 : 5} className="p-4 min-w-0">
                            <div className="flex flex-col sm:flex-row items-start sm:items-center gap-2 min-w-0">
                              <span className="text-sm text-gray-700 dark:text-gray-300 whitespace-nowrap flex-shrink-0">Affecter en masse au groupe :</span>
                              <Select onValueChange={(v) => v && bulkAssignToGroup(v)}>
                                <SelectTrigger className="w-full sm:w-56 min-w-0">
                                  <SelectValue placeholder="Choisir un groupe" />
                                </SelectTrigger>
                                <SelectContent>
                                  {Object.keys(courseGroups).map((groupName) => (
                                    <SelectItem key={groupName} value={groupName}>{groupName}</SelectItem>
                                  ))}
                                </SelectContent>
                              </Select>
                              <Button variant="ghost" size="sm" onClick={() => setSelectedCourseIds({})} className="bg-gray-100 dark:bg-gray-800 border-gray-200 dark:border-gray-700 text-gray-600 dark:text-white hover:bg-gray-200 dark:hover:bg-gray-700 hover:text-gray-700 dark:hover:text-gray-100 transition-colors whitespace-nowrap flex-shrink-0">Effacer la sélection</Button>
                            </div>
                          </TableCell>
                        </TableRow>
                      )}

                      {/* Ungrouped rows */}
                      {ungroupedLectures.map((lecture) => (
                        <TableRow key={`lecture-ungrouped-${lecture.id}`} className="hover:bg-gray-50 dark:hover:bg-gray-800/50">
                          {isAdmin && (
                            <TableCell className="align-middle">
                              <Checkbox
                                checked={!!selectedCourseIds[lecture.id]}
                                onCheckedChange={(checked) => setSelectedCourseIds(prev => ({ ...prev, [lecture.id]: !!checked }))
                                }
                              />
                            </TableCell>
                          )}
                          <TableCell>
                            <div className="flex items-center gap-2">
<<<<<<< HEAD
                              <File className="w-4 h-4 text-gray-500 flex-shrink-0" />
                              <div className="min-w-0 flex-1">
                                {/* Mobile: truncate to half, desktop: full */}
                                <div className="font-medium truncate">
                                  <span className="block sm:hidden">{lecture.title.length > 16 ? lecture.title.slice(0, Math.ceil(lecture.title.length/2)) + '…' : lecture.title}</span>
                                  <span className="hidden sm:block">{lecture.title}</span>
                                </div>
                                <div className="text-sm text-gray-500 truncate">
                                  <span className="block sm:hidden">{lecture.description && lecture.description.length > 16 ? lecture.description.slice(0, Math.ceil(lecture.description.length/2)) + '…' : lecture.description}</span>
                                  <span className="hidden sm:block">{lecture.description}</span>
                                </div>
                              </div>
=======
                              <File className="w-4 h-4 text-gray-500" />
                              <button
                                type="button"
                                onClick={() => goToLectureMode(lecture.id)}
                                className="text-left"
                                title="Ouvrir le cours dans le mode sélectionné"
                              >
                                <div className="font-medium text-sky-700 hover:underline dark:text-sky-300">{lecture.title}</div>
                                <div className="text-sm text-gray-500">{lecture.description}</div>
                              </button>
>>>>>>> 0379bbc7
                            </div>
                          </TableCell>
                          {isAdmin && (
                            <TableCell className="hidden lg:table-cell">
                              <Button
                                variant="ghost"
                                size="sm"
                                onClick={() => router.push(`/admin/reports?lectureId=${lecture.id}`)}
                                className="flex items-center gap-2 hover:bg-orange-50 dark:hover:bg-orange-900/20"
                              >
                                <AlertTriangle className="w-4 h-4 text-orange-600" />
                                <span className="font-medium">{lecture.reportsCount || 0}</span>
                                <ExternalLink className="w-3 h-3 text-gray-400" />
                              </Button>
                            </TableCell>
                          )}
                          <TableCell className="hidden md:table-cell">
                            {(() => {
                              const note = lecture.culmonNote;
                              if (note == null || isNaN(note)) return <span className="text-xs text-gray-400">-</span>;
                              const isGood = note > 10;
                              const cls = isGood
                                ? 'text-green-700 dark:text-green-400'
                                : 'text-red-600 dark:text-red-400';
                              return (
                                <span className={`inline-flex items-center font-semibold tabular-nums text-sm sm:text-base leading-none ${cls}`}>
                                  {note.toFixed(2)}
                                </span>
                              );
                            })()}
                          </TableCell>
                          <TableCell className="min-w-0 w-20 sm:w-24 md:w-32 lg:w-40">
                            <div className="space-y-1">
                              <div className="flex justify-between text-sm">
                                <span>{Math.round(lecture.progress?.percentage || 0)}%</span>
                                <span className="text-xs text-gray-500 hidden md:inline">{lecture.progress?.completedQuestions || 0}/{lecture.progress?.totalQuestions || 0}</span>
                              </div>
                              <div className="relative h-2 w-full overflow-hidden rounded-full bg-gray-200">
                                {(() => {
                                  const total = lecture.progress?.totalQuestions || 1
                                  const correct = lecture.progress?.correctAnswers || 0
                                  const incorrect = lecture.progress?.incorrectAnswers || 0
                                  const partial = lecture.progress?.partialAnswers || 0
                                  const correctPercent = (correct / total) * 100
                                  const incorrectPercent = (incorrect / total) * 100
                                  const partialPercent = (partial / total) * 100
                                  return (
                                    <>
                                      <div className="absolute top-0 left-0 h-full bg-green-500" style={{ width: `${correctPercent}%` }} />
                                      <div className="absolute top-0 h-full bg-red-500" style={{ left: `${correctPercent}%`, width: `${incorrectPercent}%` }} />
                                      <div className="absolute top-0 h-full bg-yellow-500" style={{ left: `${correctPercent + incorrectPercent}%`, width: `${partialPercent}%` }} />
                                    </>
                                  )
                                })()}
                              </div>
                            </div>
                          </TableCell>
                          <TableCell className="hidden xl:table-cell">
                            <Button
                              variant="ghost"
                              size="sm"
                              onClick={() => setCommentsLectureId(lecture.id)}
                              className="group flex items-center gap-2 px-2 py-1 hover:bg-transparent"
                              aria-label="Voir les commentaires"
                            >
                              <span className="flex items-center justify-center w-[30px] h-[30px] rounded-full bg-blue-500/10 dark:bg-blue-400/10">
                                <MessageCircle className="w-4 h-4 sm:w-[16px] sm:h-[16px] text-blue-500 dark:text-blue-400" strokeWidth={2} />
                              </span>
                              <span className="text-sm font-semibold leading-none tabular-nums text-blue-500 dark:text-blue-400">
                                {lecture.commentsCount ?? 0}
                              </span>
                            </Button>
                          </TableCell>
                          <TableCell className="min-w-0 w-16 sm:w-20 md:w-24">
                            <div className="flex items-center gap-1 sm:gap-2">
                              <Button
                                size="sm"
                                onClick={() => goToLectureMode(lecture.id)}
                                className="h-8 bg-sky-500 hover:bg-sky-600 text-white text-xs px-1 sm:px-2 md:px-3"
                              >
                                <Play className="w-3 h-3 sm:w-4 sm:h-4 mr-1" />
                                <span className="hidden sm:inline md:inline">{getModeLabel(getLectureMode(lecture.id))}</span>
                              </Button>
                              <DropdownMenu>
                                <DropdownMenuTrigger asChild>
                                  <Button
                                    aria-label="Changer le mode"
                                    variant="outline"
                                    size="icon"
                                    className="h-8 w-8 rounded-md bg-gray-100 dark:bg-gray-800 border-gray-200 dark:border-gray-700 text-gray-600 dark:text-white hover:bg-gray-200 dark:hover:bg-gray-700 hover:text-gray-700 dark:hover:text-gray-100 transition-colors"
                                  >
                                    <ChevronDown className="w-3 h-3 sm:w-4 sm:h-4" />
                                  </Button>
                                </DropdownMenuTrigger>
                                <DropdownMenuContent align="end">
                                  <DropdownMenuItem onClick={() => setLectureMode(lecture.id, 'study')}>Étude</DropdownMenuItem>
                                  <DropdownMenuItem onClick={() => setLectureMode(lecture.id, 'revision')}>Révision</DropdownMenuItem>
                                  <DropdownMenuItem onClick={() => setLectureMode(lecture.id, 'pinned')}>Épinglé</DropdownMenuItem>
                                </DropdownMenuContent>
                              </DropdownMenu>
                            </div>
                          </TableCell>
                        </TableRow>
                      ))}

                      {/* Grouped rows */}
                      {Object.entries(groupedLectures).map(([groupName, glist]) => [
                        <TableRow key={`group-${groupName}`} className="bg-gray-50 dark:bg-gray-800/50 hover:bg-gray-100 dark:hover:bg-gray-700/50">
                          <TableCell colSpan={isAdmin ? 6 : 5} className="p-4 min-w-0">
                            <Button variant="ghost" onClick={() => setExpandedGroups(prev => ({ ...prev, [groupName]: !prev[groupName] }))} className="flex items-center gap-2 p-0 h-auto font-medium text-gray-900 dark:text-gray-100 min-w-0 w-full">
                              <Folder className="w-4 h-4 text-blue-600 flex-shrink-0" />
                              {expandedGroups[groupName] ? <ChevronDown className="w-4 h-4" /> : <ChevronRight className="w-4 h-4" />}
                              <span className="truncate flex-1 min-w-0">{groupName}</span>
                              <Badge variant="secondary" className="ml-2 flex-shrink-0">{glist.length} cours</Badge>
                            </Button>
                          </TableCell>
                        </TableRow>,
                        ...(expandedGroups[groupName] ? glist.map((lecture) => (
                          <TableRow key={`lecture-${lecture.id}`} className="border-l-4 border-l-blue-200 dark:border-l-blue-800">
                            {isAdmin && (
                              <TableCell className="align-middle">
                                <Checkbox
                                  checked={!!selectedCourseIds[lecture.id]}
                                  onCheckedChange={(checked) => setSelectedCourseIds(prev => ({ ...prev, [lecture.id]: !!checked }))
                                  }
                                />
                               </TableCell>
                            )}
                            <TableCell>
<<<<<<< HEAD
                              <div className="flex items-center gap-2 pl-4 sm:pl-6">
                                <File className="w-4 h-4 text-gray-500 flex-shrink-0" />
                                <div className="min-w-0 flex-1">
                                  <div className="font-medium truncate">
                                    <span className="block sm:hidden">{lecture.title.length > 16 ? lecture.title.slice(0, Math.ceil(lecture.title.length/2)) + '…' : lecture.title}</span>
                                    <span className="hidden sm:block">{lecture.title}</span>
                                  </div>
                                  <div className="text-sm text-gray-500 truncate">
                                    <span className="block sm:hidden">{lecture.description && lecture.description.length > 16 ? lecture.description.slice(0, Math.ceil(lecture.description.length/2)) + '…' : lecture.description}</span>
                                    <span className="hidden sm:block">{lecture.description}</span>
                                  </div>
                                </div>
=======
                              <div className="flex items-center gap-2 pl-6">
                                <File className="w-4 h-4 text-gray-500" />
                                <button
                                  type="button"
                                  onClick={() => goToLectureMode(lecture.id)}
                                  className="text-left"
                                  title="Ouvrir le cours dans le mode sélectionné"
                                >
                                  <div className="font-medium text-sky-700 hover:underline dark:text-sky-300">{lecture.title}</div>
                                  <div className="text-sm text-gray-500">{lecture.description}</div>
                                </button>
>>>>>>> 0379bbc7
                              </div>
                            </TableCell>
                            {isAdmin && (
                              <TableCell className="hidden lg:table-cell">
                                <Button variant="ghost" size="sm" onClick={() => router.push(`/admin/reports?lectureId=${lecture.id}`)} className="flex items-center gap-2 hover:bg-orange-50 dark:hover:bg-orange-900/20">
                                  <AlertTriangle className="w-4 h-4 text-orange-600" />
                                  <span className="font-medium">{lecture.reportsCount || 0}</span>
                                  <ExternalLink className="w-3 h-3 text-gray-400" />
                                </Button>
                              </TableCell>
                            )}
                            <TableCell className="hidden md:table-cell">
                              {(() => {
                                const note = (lecture as any).culmonNote;
                                if (note == null || isNaN(note)) return <span className="text-xs text-gray-400">-</span>;
                                const isGood = note > 10;
                                const cls = isGood
                                  ? 'text-green-700 dark:text-green-400'
                                  : 'text-red-600 dark:text-red-400';
                                return (
                                  <span className={`inline-flex items-center font-semibold tabular-nums text-sm sm:text-base leading-none ${cls}`}>
                                    {note.toFixed(2)}
                                  </span>
                                );
                              })()}
                            </TableCell>
                            <TableCell className="min-w-0 w-20 sm:w-24 md:w-32 lg:w-40">
                              <div className="space-y-1">
                                <div className="flex justify-between text-sm">
                                  <span>{Math.round(lecture.progress?.percentage || 0)}%</span>
                                  <span className="text-xs text-gray-500 hidden md:inline">{lecture.progress?.completedQuestions || 0}/{lecture.progress?.totalQuestions || 0}</span>
                                </div>
                                {/* Three-color progress bar with real data */}
                                <div className="relative h-2 w-full overflow-hidden rounded-full bg-gray-200">
                                  {(() => {
                                    const total = lecture.progress?.totalQuestions || 1;
                                    const correct = lecture.progress?.correctAnswers || 0;
                                    const incorrect = lecture.progress?.incorrectAnswers || 0;
                                    const partial = lecture.progress?.partialAnswers || 0;
                                    
                                    const correctPercent = (correct / total) * 100;
                                    const incorrectPercent = (incorrect / total) * 100;
                                    const partialPercent = (partial / total) * 100;
                                    
                                    return (
                                      <>
                                        {/* Correct answers - green */}
                                        <div 
                                          className="absolute top-0 left-0 h-full bg-green-500"
                                          style={{ width: `${correctPercent}%` }}
                                        />
                                        {/* Incorrect answers - red */}
                                        <div 
                                          className="absolute top-0 h-full bg-red-500"
                                          style={{ 
                                            left: `${correctPercent}%`,
                                            width: `${incorrectPercent}%` 
                                          }}
                                        />
                                        {/* Partial answers - yellow */}
                                        <div 
                                          className="absolute top-0 h-full bg-yellow-500"
                                          style={{ 
                                            left: `${correctPercent + incorrectPercent}%`,
                                            width: `${partialPercent}%` 
                                          }}
                                        />
                                      </>
                                    );
                                  })()}
                                </div>
                            </div>
                          </TableCell>
                          <TableCell className="hidden xl:table-cell">
                            <Button
                              variant="ghost"
                              size="sm"
                              onClick={() => setCommentsLectureId(lecture.id)}
                              className="group flex items-center gap-2 px-2 py-1 hover:bg-transparent"
                              aria-label="Voir les commentaires"
                            >
                              <span className="flex items-center justify-center w-[30px] h-[30px] rounded-full bg-blue-500/10 dark:bg-blue-400/10">
                                <MessageCircle className="w-4 h-4 sm:w-[16px] sm:h-[16px] text-blue-500 dark:text-blue-400" strokeWidth={2} />
                              </span>
                              <span className="text-sm font-semibold leading-none tabular-nums text-blue-500 dark:text-blue-400">
                                {lecture.commentsCount ?? 0}
                              </span>
                            </Button>
                          </TableCell>
                          <TableCell className="min-w-0 w-16 sm:w-20 md:w-24">
                            <div className="flex items-center gap-1 sm:gap-2">
                              <Button
                                size="sm"
                                onClick={() => goToLectureMode(lecture.id)}
                                className="h-8 bg-sky-500 hover:bg-sky-600 text-white text-xs px-1 sm:px-2 md:px-3"
                              >
                                <Play className="w-3 h-3 sm:w-4 sm:h-4 mr-1" />
                                <span className="hidden sm:inline md:inline">{getModeLabel(getLectureMode(lecture.id))}</span>
                              </Button>
                              <DropdownMenu>
                                <DropdownMenuTrigger asChild>
                                  <Button
                                    aria-label="Changer le mode"
                                    variant="outline"
                                    size="icon"
                                    className="h-8 w-8 rounded-md bg-gray-100 dark:bg-gray-800 border-gray-200 dark:border-gray-700 text-gray-600 dark:text-white hover:bg-gray-200 dark:hover:bg-gray-700 hover:text-gray-700 dark:hover:text-gray-100 transition-colors"
                                  >
                                    <ChevronDown className="w-3 h-3 sm:w-4 sm:h-4" />
                                  </Button>
                                </DropdownMenuTrigger>
                                <DropdownMenuContent align="end">
                    <DropdownMenuItem onClick={() => setLectureMode(lecture.id, 'study')}>Étude</DropdownMenuItem>
                      <DropdownMenuItem onClick={() => setLectureMode(lecture.id, 'revision')}>Révision</DropdownMenuItem>
                      <DropdownMenuItem onClick={() => setLectureMode(lecture.id, 'pinned')}>Épinglé</DropdownMenuItem>
                                </DropdownMenuContent>
                              </DropdownMenu>
                            </div>
                          </TableCell>
                        </TableRow>
                        )) : [])
                      ].flat())}
                    </TableBody>
                  </Table>
                  </div>
                </CardContent>
              </Card>
            </div>
          </div>

         </SidebarInset>

          {/* Lecture Comments Modal */}
          <Dialog open={!!commentsLectureId} onOpenChange={(open) => { if (!open) setCommentsLectureId(null) }}>
            <DialogContent className="max-w-2xl max-h-[85vh] overflow-y-auto bg-white dark:bg-gray-900 border border-gray-200 dark:border-gray-700">
              <DialogHeader>
                <DialogTitle>Commentaires du cours</DialogTitle>
              </DialogHeader>
              {commentsLectureId && (
                <LectureComments lectureId={commentsLectureId} />
              )}
            </DialogContent>
          </Dialog>

           <EditSpecialtyDialog specialty={specialty} isOpen={isEditDialogOpen} onOpenChange={setIsEditDialogOpen} onSpecialtyUpdated={handleSpecialtyUpdated} />
       </AppSidebarProvider>
     </ProtectedRoute>
   )
 }<|MERGE_RESOLUTION|>--- conflicted
+++ resolved
@@ -767,7 +767,6 @@
                           )}
                           <TableCell>
                             <div className="flex items-center gap-2">
-<<<<<<< HEAD
                               <File className="w-4 h-4 text-gray-500 flex-shrink-0" />
                               <div className="min-w-0 flex-1">
                                 {/* Mobile: truncate to half, desktop: full */}
@@ -780,18 +779,6 @@
                                   <span className="hidden sm:block">{lecture.description}</span>
                                 </div>
                               </div>
-=======
-                              <File className="w-4 h-4 text-gray-500" />
-                              <button
-                                type="button"
-                                onClick={() => goToLectureMode(lecture.id)}
-                                className="text-left"
-                                title="Ouvrir le cours dans le mode sélectionné"
-                              >
-                                <div className="font-medium text-sky-700 hover:underline dark:text-sky-300">{lecture.title}</div>
-                                <div className="text-sm text-gray-500">{lecture.description}</div>
-                              </button>
->>>>>>> 0379bbc7
                             </div>
                           </TableCell>
                           {isAdmin && (
@@ -921,7 +908,6 @@
                                </TableCell>
                             )}
                             <TableCell>
-<<<<<<< HEAD
                               <div className="flex items-center gap-2 pl-4 sm:pl-6">
                                 <File className="w-4 h-4 text-gray-500 flex-shrink-0" />
                                 <div className="min-w-0 flex-1">
@@ -934,19 +920,7 @@
                                     <span className="hidden sm:block">{lecture.description}</span>
                                   </div>
                                 </div>
-=======
-                              <div className="flex items-center gap-2 pl-6">
-                                <File className="w-4 h-4 text-gray-500" />
-                                <button
-                                  type="button"
-                                  onClick={() => goToLectureMode(lecture.id)}
-                                  className="text-left"
-                                  title="Ouvrir le cours dans le mode sélectionné"
-                                >
-                                  <div className="font-medium text-sky-700 hover:underline dark:text-sky-300">{lecture.title}</div>
-                                  <div className="text-sm text-gray-500">{lecture.description}</div>
-                                </button>
->>>>>>> 0379bbc7
+
                               </div>
                             </TableCell>
                             {isAdmin && (
